--- conflicted
+++ resolved
@@ -1,10 +1,6 @@
 mod content_communication {
-<<<<<<< HEAD
-    use ::rustafarian_chat_server::chat_server;
-    use ::rustafarian_content_server::content_server;
+
     use crossbeam_channel::select;
-=======
->>>>>>> 108e24d5
     use rustafarian_shared::messages::commander_messages::{
         SimControllerCommand, SimControllerMessage, SimControllerResponseWrapper,
     };
@@ -61,14 +57,9 @@
 
     #[test]
     fn test_file_list_from_to_server() {
-<<<<<<< HEAD
         let simulation_controller = SimulationController::build(
             "src/tests/configurations/simple_config_for_content_tests.toml",
         );
-=======
-        let simulation_controller =
-            SimulationController::build("src/tests/configurations/test_complex_config.toml", false);
->>>>>>> 108e24d5
         let content_server_id: u8 = 8;
         let client_id: u8 = 5;
 
@@ -106,11 +97,7 @@
                     matches!(
                         response,
                         SimControllerResponseWrapper::Message(
-<<<<<<< HEAD
                             SimControllerMessage::FileListResponse(_, expected_list)
-=======
-                            SimControllerMessage::FileListResponse(_expected_list2)
->>>>>>> 108e24d5
                         )
                     ),
                     "Expected message received"
@@ -125,10 +112,7 @@
     fn test_text_file_request() {
         let simulation_controller = SimulationController::build(
             "src/tests/configurations/simple_config_for_content_tests.toml",
-<<<<<<< HEAD
-=======
             false,
->>>>>>> 108e24d5
         );
 
         let client_id: u8 = 5;
@@ -155,7 +139,6 @@
         let res = client_command_channel.send(SimControllerCommand::RequestTextFile(1, server_id));
         assert!(res.is_ok());
 
-<<<<<<< HEAD
         // ignore messages until message is received or timeout
         let timeout = Duration::from_secs(5);
         loop {
@@ -233,30 +216,6 @@
         // Listen for ack from drone
         let ack = drone_receive_event_channel.recv().unwrap();
         assert!(matches!(ack, DroneEvent::PacketSent(_)));
-=======
-        // ignore messages until message is received
-        for response in client_response_channel.iter() {
-            if let SimControllerResponseWrapper::Message(SimControllerMessage::TextFileResponse(
-                _,
-                _,
-            )) = response
-            {
-                println!("TEST - Message received {:?}", response);
-                let _expected_text = "test".to_string();
-
-                assert!(
-                    matches!(
-                        response,
-                        SimControllerResponseWrapper::Message(
-                            SimControllerMessage::TextFileResponse(1, _expected_text2)
-                        )
-                    ),
-                    "Expected message received"
-                );
-                break;
-            }
-        }
->>>>>>> 108e24d5
     }
 
     #[test]
