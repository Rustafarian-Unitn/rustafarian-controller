mod content_communication {

    use crossbeam_channel::select;
    use rustafarian_shared::messages::commander_messages::{
        SimControllerCommand, SimControllerMessage, SimControllerResponseWrapper,
    };
    use rustafarian_shared::messages::general_messages::ServerType;
    use std::process::exit;
    use std::thread;
    use std::time::Duration;
    use wg_2024::controller::DroneEvent;
    use wg_2024::packet::PacketType;

    use crate::simulation_controller::{SimulationController, TICKS};
    use crate::tests::setup;
    use rustafarian_client::client::Client;

    const DEBUG : bool = false;

    #[test]
    fn test_server_type_text() {
        let simulation_controller =
            SimulationController::build("src/tests/configurations/test_complex_config.toml", false);
        let content_server_id: u8 = 8;
        let client_id: u8 = 5;

        let _client_command_channel = simulation_controller
            .nodes_channels
            .get(&client_id)
            .unwrap()
            .send_command_channel
            .clone();

        let client_response_channel = simulation_controller
            .nodes_channels
            .get(&client_id)
            .unwrap()
            .receive_response_channel
            .clone();

        // Instruct client to register to server
        // let res =
        //     client_command_channel.send(SimControllerCommand::RequestServerType(content_server_id));
        // assert!(res.is_ok());

        // ignore messages until message is received
        for response in client_response_channel.iter() {
            if let SimControllerResponseWrapper::Message(
                SimControllerMessage::ServerTypeResponse(server_id, server_type),
            ) = response
            {
                println!("TEST - Server type {:?}", server_type);
                assert_eq!(server_id, content_server_id);
                assert!(matches!(server_type, ServerType::Text));
                exit(0);
            }
        }
    }

    #[test]
    fn test_file_list_from_to_server() {
        let simulation_controller = SimulationController::build(
            "src/tests/configurations/simple_config_for_content_tests.toml",DEBUG
        );
        let content_server_id: u8 = 8;
        let client_id: u8 = 5;

        let client_command_channel = simulation_controller
            .nodes_channels
            .get(&client_id)
            .unwrap()
            .send_command_channel
            .clone();

        let client_response_channel = simulation_controller
            .nodes_channels
            .get(&client_id)
            .unwrap()
            .receive_response_channel
            .clone();

        // Instruct client to register to server
        let res = client_command_channel.send(SimControllerCommand::Register(content_server_id));
        assert!(res.is_ok());

        let res =
            client_command_channel.send(SimControllerCommand::RequestFileList(content_server_id));
        assert!(res.is_ok());

        // ignore messages until message is received
        for response in client_response_channel.iter() {
            if let SimControllerResponseWrapper::Message(SimControllerMessage::FileListResponse(
<<<<<<< HEAD
                _,_,
=======
                _,_
>>>>>>> 693ba1f6
            )) = response
            {
                println!("TEST - Message received {:?}", response);
                let _expected_list: Vec<u8> = vec![0, 1];
                assert!(
                    matches!(
                        response,
                        SimControllerResponseWrapper::Message(
<<<<<<< HEAD
                            SimControllerMessage::FileListResponse(content_server_id, _expected_list2)
=======
                            SimControllerMessage::FileListResponse(_, _expected_list)
>>>>>>> 693ba1f6
                        )
                    ),
                    "Expected message received"
                );
                break;
            }
        }
    }

    // Test text file request
    #[test]
    fn test_text_file_request() {
        let simulation_controller = SimulationController::build(
            "src/tests/configurations/simple_config_for_content_tests.toml",
            DEBUG,
        );

        let client_id: u8 = 5;
        let server_id = 8;

        let client_command_channel = simulation_controller
            .nodes_channels
            .get(&client_id)
            .unwrap()
            .send_command_channel
            .clone();

        let client_response_channel = simulation_controller
            .nodes_channels
            .get(&client_id)
            .unwrap()
            .receive_response_channel
            .clone();

        // wait for flood to finish
        thread::sleep(std::time::Duration::from_secs(1));

        // Instruct client to request text file
        let res = client_command_channel.send(SimControllerCommand::RequestTextFile(1, server_id));
        assert!(res.is_ok());

        // ignore messages until message is received or timeout
        let timeout = Duration::from_secs(5);
        loop {
            select! {
                recv(client_response_channel) -> response => {
                    if let Ok(SimControllerResponseWrapper::Message(SimControllerMessage::TextFileResponse(_, _))) = response {
                        println!("TEST - Message received {:?}", response);
                        let _expected_text = "test".to_string();

                        assert!(
                            matches!(
                                response.unwrap(),
                                SimControllerResponseWrapper::Message(
                                    SimControllerMessage::TextFileResponse(1, _expected_text)
                                )
                            ),
                            "Expected message received"
                        );
                        break;
                    }
                }
                default(timeout) => {
                    println!("TEST - Timeout reached");
                    break;
                }
            }
        }
    }

    // Test file list request
    #[test]
    fn test_file_list_request() {
        let ((mut client, _), _, _, drones, simulation_controller) = setup::setup();

        let client_command_channel = simulation_controller
            .nodes_channels
            .get(&1)
            .unwrap()
            .send_command_channel
            .clone();

        let server_receive_packet_channel = simulation_controller
            .nodes_channels
            .get(&3)
            .unwrap()
            .receive_packet_channel
            .clone();

        let drone_receive_event_channel = simulation_controller
            .drone_channels
            .get(&2)
            .unwrap()
            .receive_event_channel
            .clone();

        for mut drone in drones {
            thread::spawn(move || {
                wg_2024::drone::Drone::run(&mut drone);
            });
        }

        thread::spawn(move || {
            client.run(TICKS);
        });

        // Instruct client to request file list
        let res = client_command_channel.send(SimControllerCommand::RequestFileList(3));
        assert!(res.is_ok());

        // Ignore all messages until FileListResponse is received
        for message in server_receive_packet_channel.iter() {
            if let PacketType::MsgFragment(_) = message.pack_type {
                let ack = drone_receive_event_channel.recv().unwrap();
                assert!(matches!(ack, DroneEvent::PacketSent(_)));
            }
        }

    }

    #[test]
    fn test_media_file_request() {
        let ((mut client, _), _, _, drones, simulation_controller) = setup::setup();

        let client_command_channel = simulation_controller
            .nodes_channels
            .get(&1)
            .unwrap()
            .send_command_channel
            .clone();

        let server_receive_packet_channel = simulation_controller
            .nodes_channels
            .get(&3)
            .unwrap()
            .receive_packet_channel
            .clone();

        let drone_receive_event_channel = simulation_controller
            .drone_channels
            .get(&2)
            .unwrap()
            .receive_event_channel
            .clone();

        for mut drone in drones {
            thread::spawn(move || {
                wg_2024::drone::Drone::run(&mut drone);
            });
        }

        thread::spawn(move || {
            client.run(TICKS);
        });

        // Instruct client to request media file
        let res = client_command_channel.send(SimControllerCommand::RequestMediaFile(1, 3));
        assert!(res.is_ok());

        // Server listen for message from client
        let message = server_receive_packet_channel.recv().unwrap();

        assert!(matches!(message.pack_type, PacketType::MsgFragment(_)));

        // Listen for ack from drone
        let ack = drone_receive_event_channel.recv().unwrap();
        assert!(matches!(ack, DroneEvent::PacketSent(_)));
    }
}<|MERGE_RESOLUTION|>--- conflicted
+++ resolved
@@ -90,11 +90,7 @@
         // ignore messages until message is received
         for response in client_response_channel.iter() {
             if let SimControllerResponseWrapper::Message(SimControllerMessage::FileListResponse(
-<<<<<<< HEAD
                 _,_,
-=======
-                _,_
->>>>>>> 693ba1f6
             )) = response
             {
                 println!("TEST - Message received {:?}", response);
@@ -103,11 +99,7 @@
                     matches!(
                         response,
                         SimControllerResponseWrapper::Message(
-<<<<<<< HEAD
                             SimControllerMessage::FileListResponse(content_server_id, _expected_list2)
-=======
-                            SimControllerMessage::FileListResponse(_, _expected_list)
->>>>>>> 693ba1f6
                         )
                     ),
                     "Expected message received"
