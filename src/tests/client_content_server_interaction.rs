mod content_communication {
    use crate::simulation_controller::SimulationController;
    use crossbeam_channel::select;
    use rustafarian_shared::messages::commander_messages::{
        SimControllerCommand, SimControllerMessage, SimControllerResponseWrapper,
    };
    use rustafarian_shared::messages::general_messages::ServerType;
    use std::process::exit;
    use std::thread;
    use std::time::Duration;

    const DEBUG: bool = false;

    #[test]
    fn test_server_type_text() {
        let simulation_controller =
            SimulationController::build("src/tests/configurations/simple_config_for_content_tests.toml", true);
        let content_server_id: u8 = 8;
        let client_id: u8 = 5;

        let client_command_channel = simulation_controller
            .nodes_channels
            .get(&client_id)
            .unwrap()
            .send_command_channel
            .clone();

        let client_response_channel = simulation_controller
            .nodes_channels
            .get(&client_id)
            .unwrap()
            .receive_response_channel
            .clone();

        // Instruct client to register to server
        let res =
            client_command_channel.send(SimControllerCommand::RequestServerType(content_server_id));
        assert!(res.is_ok());


        // ignore messages until message is received
        for response in client_response_channel.iter() {
            if let SimControllerResponseWrapper::Message(
                SimControllerMessage::ServerTypeResponse(server_id, server_type),
            ) = response
            {

                println!("TEST - Server type {:?}", server_type);

                if server_id == content_server_id {
                    assert!(matches!(server_type, ServerType::Text));
                    break;
                }
            }
        }
    }

    #[test]
    fn test_file_list_from_to_server() {
        let simulation_controller = SimulationController::build(
            "src/tests/configurations/simple_config_for_content_tests.toml",
            DEBUG,
        );
        let content_server_id: u8 = 8;
        let client_id: u8 = 5;

        let client_command_channel = simulation_controller
            .nodes_channels
            .get(&client_id)
            .unwrap()
            .send_command_channel
            .clone();

        let client_response_channel = simulation_controller
            .nodes_channels
            .get(&client_id)
            .unwrap()
            .receive_response_channel
            .clone();

        // Instruct client to register to server
        let res = client_command_channel.send(SimControllerCommand::Register(content_server_id));
        assert!(res.is_ok());

        let res =
            client_command_channel.send(SimControllerCommand::RequestFileList(content_server_id));
        assert!(res.is_ok());

        // ignore messages until message is received
        for response in client_response_channel.iter() {
            if let SimControllerResponseWrapper::Message(SimControllerMessage::FileListResponse(
<<<<<<< HEAD
                _,_,
=======
                _,_
>>>>>>> e0d333d0
            )) = response
            {
                println!("TEST - Message received {:?}", response);
                let _expected_list: Vec<u8> = vec![0, 1];
                assert!(
                    matches!(
                        response,
                        SimControllerResponseWrapper::Message(
<<<<<<< HEAD
                            SimControllerMessage::FileListResponse(content_server_id, _expected_list2)
=======
                            SimControllerMessage::FileListResponse(content_server_id, _)
>>>>>>> e0d333d0
                        )
                    ),
                    "Expected message received"
                );
                break;
            }
        }
    }

    // Test text file request
    #[test]
    fn test_text_file_request() {
        let simulation_controller = SimulationController::build(
            "src/tests/configurations/simple_config_for_content_tests.toml",
            DEBUG,
        );

        let client_id: u8 = 5;
        let server_id = 8;

        let client_command_channel = simulation_controller
            .nodes_channels
            .get(&client_id)
            .unwrap()
            .send_command_channel
            .clone();

        let client_response_channel = simulation_controller
            .nodes_channels
            .get(&client_id)
            .unwrap()
            .receive_response_channel
            .clone();

        // wait for flood to finish
        thread::sleep(std::time::Duration::from_secs(1));

        // Instruct client to request text file
        let res = client_command_channel.send(SimControllerCommand::RequestTextFile(1, server_id));
        assert!(res.is_ok());

        // ignore messages until message is received or timeout
        let timeout = Duration::from_secs(5);
        loop {
            select! {
                recv(client_response_channel) -> response => {
                    if let Ok(SimControllerResponseWrapper::Message(SimControllerMessage::TextFileResponse(_, _))) = response {
                        println!("TEST - Message received {:?}", response);
                        let _expected_text = "test".to_string();

                        assert!(
                            matches!(
                                response.unwrap(),
                                SimControllerResponseWrapper::Message(
                                    SimControllerMessage::TextFileResponse(1, _expected_text)
                                )
                            ),
                            "Expected message received"
                        );
                        break;
                    }
                }
                default(timeout) => {
                    println!("TEST - Timeout reached");
                    break;
                }
            }
        }
    }

    // Test file list request
    #[test]
    fn test_file_list_request() {
        let simulation_controller = SimulationController::build(
            "src/tests/configurations/simple_config_for_content_tests.toml",
            DEBUG,
        );

        let client_id: u8 = 5;
        let server_id = 8;

        let client_command_channel = simulation_controller
            .nodes_channels
            .get(&client_id)
            .unwrap()
            .send_command_channel
            .clone();

        let client_response_channel = simulation_controller
            .nodes_channels
            .get(&client_id)
            .unwrap()
            .receive_response_channel
            .clone();

        // wait for flood to finish
        thread::sleep(std::time::Duration::from_secs(1));
        // Instruct client to request file list
        let res = client_command_channel.send(SimControllerCommand::RequestFileList(server_id));
        assert!(res.is_ok());

        // Ignore all messages until FileListResponse is received
        for message in client_response_channel.iter() {
            if let SimControllerResponseWrapper::Message(SimControllerMessage::FileListResponse(
                _,
                _,
            )) = message
            {
                println!("TEST - Message received {:?}", message);
                assert!(matches!(
                    message,
                    SimControllerResponseWrapper::Message(SimControllerMessage::FileListResponse(
                        _,
                        _
                    ))
                ));
                break;
            }
        }
    }

    #[test]
    fn test_media_file_request() {
        let simulation_controller = SimulationController::build(
            "src/tests/configurations/simple_config_for_content_tests.toml",
            DEBUG,
        );

        let client_id: u8 = 5;
        let server_id = 7;

        let client_command_channel = simulation_controller
            .nodes_channels
            .get(&client_id)
            .unwrap()
            .send_command_channel
            .clone();

        let client_response_channel = simulation_controller
            .nodes_channels
            .get(&client_id)
            .unwrap()
            .receive_response_channel
            .clone();

        // wait for flood to finish
        thread::sleep(std::time::Duration::from_secs(1));
        // Instruct client to request media file
        let res = client_command_channel.send(SimControllerCommand::RequestMediaFile(1, server_id));
        assert!(res.is_ok());

        // Ignore all messages until MediaFileResponse is received
        for message in client_response_channel.iter()
        {
            if let SimControllerResponseWrapper::Message(SimControllerMessage::MediaFileResponse(
                _,
                _,
            )) = message
            {
                println!("TEST - Message received {:?}", message);
                assert!(matches!(
                    message,
                    SimControllerResponseWrapper::Message(SimControllerMessage::MediaFileResponse(
                        _,
                        _
                    ))
                ));
                break;
            }
        }
    }
}<|MERGE_RESOLUTION|>--- conflicted
+++ resolved
@@ -89,11 +89,7 @@
         // ignore messages until message is received
         for response in client_response_channel.iter() {
             if let SimControllerResponseWrapper::Message(SimControllerMessage::FileListResponse(
-<<<<<<< HEAD
-                _,_,
-=======
                 _,_
->>>>>>> e0d333d0
             )) = response
             {
                 println!("TEST - Message received {:?}", response);
@@ -102,11 +98,7 @@
                     matches!(
                         response,
                         SimControllerResponseWrapper::Message(
-<<<<<<< HEAD
-                            SimControllerMessage::FileListResponse(content_server_id, _expected_list2)
-=======
                             SimControllerMessage::FileListResponse(content_server_id, _)
->>>>>>> e0d333d0
                         )
                     ),
                     "Expected message received"
