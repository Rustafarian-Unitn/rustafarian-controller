--- conflicted
+++ resolved
@@ -1,23 +1,11 @@
 mod chat_test {
-    // use ::rustafarian_chat_server::chat_server;
-    // use ::rustafarian_client::client;
-    // use rustafarian_shared::messages::commander_messages::{
-    //     SimControllerCommand, SimControllerEvent, SimControllerMessage,
-    //     SimControllerResponseWrapper,
-    // };
-    // use std::collections::HashSet;
-    // use std::thread;
-    // use wg_2024::controller::DroneEvent;
-    // use wg_2024::packet::PacketType;
 
-    // use crate::simulation_controller::{self, SimulationController, TICKS};
-    // use crate::tests::setup;
-    // use crossbeam_channel::unbounded;
-    // use rustafarian_client::client::Client;
+    use rustafarian_shared::messages::commander_messages::{SimControllerMessage, SimControllerResponseWrapper};
+
+    use crate::simulation_controller::SimulationController;
 
     #[test]
     fn initialization_test() {}
-<<<<<<< HEAD
 
     #[test]
     fn known_servers() {
@@ -51,6 +39,4 @@
             }
         }
     }
-=======
->>>>>>> 716630cb
 }