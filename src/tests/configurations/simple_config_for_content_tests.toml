[[drone]]
id = 1
<<<<<<< HEAD
pdr = 0
=======
pdr = 0.3
>>>>>>> 108e24d5
connected_node_ids = [ 2, 3, 5, 8 ]

[[drone]]
id = 2
<<<<<<< HEAD
pdr = 0
=======
pdr = 0.3
>>>>>>> 108e24d5
connected_node_ids = [ 1, 3, 5, 8 ]

[[drone]]
id = 3
<<<<<<< HEAD
pdr = 0
=======
pdr = 0.3
>>>>>>> 108e24d5
connected_node_ids = [ 1, 2, 5, 8 ]

[[client]]
id = 5
connected_drone_ids = [ 1, 2, 3 ]

[[server]]
id = 8
connected_drone_ids = [ 1, 2, 3 ]<|MERGE_RESOLUTION|>--- conflicted
+++ resolved
@@ -1,28 +1,16 @@
 [[drone]]
 id = 1
-<<<<<<< HEAD
-pdr = 0
-=======
 pdr = 0.3
->>>>>>> 108e24d5
 connected_node_ids = [ 2, 3, 5, 8 ]
 
 [[drone]]
 id = 2
-<<<<<<< HEAD
-pdr = 0
-=======
 pdr = 0.3
->>>>>>> 108e24d5
 connected_node_ids = [ 1, 3, 5, 8 ]
 
 [[drone]]
 id = 3
-<<<<<<< HEAD
-pdr = 0
-=======
 pdr = 0.3
->>>>>>> 108e24d5
 connected_node_ids = [ 1, 2, 5, 8 ]
 
 [[client]]
