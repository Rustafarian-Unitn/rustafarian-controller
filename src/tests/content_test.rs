mod chat_test {
<<<<<<< HEAD
    use image::{open, ImageFormat};
    use ::rustafarian_chat_server::chat_server;
    use ::rustafarian_client::client;
    use rustafarian_shared::messages::browser_messages::BrowserResponse;
=======

>>>>>>> 693ba1f6
    use rustafarian_shared::messages::commander_messages::{
        SimControllerCommand, SimControllerMessage,
        SimControllerResponseWrapper,
    };
    use rustafarian_shared::messages::general_messages::ServerType;
<<<<<<< HEAD
    use std::collections::HashSet;
    use std::io::{Cursor, Read};
=======

>>>>>>> 693ba1f6
    use std::{fs, thread};


    use crate::simulation_controller::SimulationController;
    // use crate::tests::setup;
    // use crossbeam_channel::unbounded;
    // use rustafarian_client::client::Client;

    const DEBUG: bool = false;
    #[test]
    fn initialization_content_test() {
        let simulation_controller =
<<<<<<< HEAD
            SimulationController::build("src/tests/configurations/topology_2.toml", false);
       
=======
            SimulationController::build("src/tests/configurations/topology_1.toml", false);

>>>>>>> 693ba1f6
        let client_id: u8 = 7;
        let server_id_1 = 11;
        let server_id_2 = 10;

        let client_command_channel = simulation_controller
            .nodes_channels
            .get(&client_id)
            .unwrap()
            .send_command_channel
            .clone();

        let client_response_channel = simulation_controller
            .nodes_channels
            .get(&client_id)
            .unwrap()
            .receive_response_channel
            .clone();

        let server_command_channel_1 = simulation_controller
            .nodes_channels
            .get(&server_id_1)
            .unwrap()
            .send_command_channel
            .clone();

        let server_response_channel_1 = simulation_controller
            .nodes_channels
            .get(&server_id_1)
            .unwrap()
            .receive_response_channel
            .clone();

            let server_command_channel_2 = simulation_controller
            .nodes_channels
            .get(&server_id_2)
            .unwrap()
            .send_command_channel
            .clone();

        let server_response_channel_2 = simulation_controller
            .nodes_channels
            .get(&server_id_2)
            .unwrap()
            .receive_response_channel
            .clone();

        thread::sleep(std::time::Duration::from_secs(1));

        let _res = client_command_channel.send(SimControllerCommand::Topology);

        for response in client_response_channel.iter() {
            if let SimControllerResponseWrapper::Message(SimControllerMessage::TopologyResponse(
                topology,
            )) = response
            {
                let mut nodes = topology.nodes().clone();
                nodes.sort();
                let mut expected_nodes = vec![1, 2, 3, 11, 4, 5, 7];
                expected_nodes.sort();
                assert_eq!(nodes, expected_nodes);
                println!("Client nodes: {:?}", topology.nodes());
                break;
            }
        }

        let _res = server_command_channel_1.send(SimControllerCommand::Topology);

        for response in server_response_channel_1.iter() {
            if let SimControllerResponseWrapper::Message(SimControllerMessage::TopologyResponse(
                topology,
            )) = response
            {
                let mut nodes = topology.nodes().clone();
                nodes.sort();
                let mut expected_nodes = vec![1, 2, 3, 7, 4, 5, 11];
                expected_nodes.sort();
                assert_eq!(nodes, expected_nodes);
                println!("Server 1 nodes: {:?}", topology.nodes());
                break;
            }
        }

        let _res = server_command_channel_2.send(SimControllerCommand::Topology);
        for response in server_response_channel_2.iter() {
            if let SimControllerResponseWrapper::Message(SimControllerMessage::TopologyResponse(
                topology
            )) = response
            {   
                let mut nodes=topology.nodes().clone();
                nodes.sort();
                let mut expected_nodes=vec![1, 2, 3, 7, 4, 5, 11];
                expected_nodes.sort();
                assert_eq!(nodes, expected_nodes);
                println!("Server 2 nodes: {:?}", topology.nodes());
                break;
            }
        }
    }

    #[test]
    fn server_type_test() {
        let simulation_controller =
            SimulationController::build("src/tests/configurations/topology_1.toml", false);

        let client_id: u8 = 7;
        let server_id = 11;

        let client_command_channel = simulation_controller
            .nodes_channels
            .get(&client_id)
            .unwrap()
            .send_command_channel
            .clone();

        let client_response_channel = simulation_controller
            .nodes_channels
            .get(&client_id)
            .unwrap()
            .receive_response_channel
            .clone();

        thread::sleep(std::time::Duration::from_secs(1));

        let _res = client_command_channel.send(SimControllerCommand::RequestServerType(server_id));

        for response in client_response_channel.iter() {
            if let SimControllerResponseWrapper::Message(
                SimControllerMessage::ServerTypeResponse(_, server_type),
            ) = response
            {
                assert!(
                    matches!(server_type, ServerType::Text),
                    "Expected ServerType::Text, got {:?}",
                    server_type
                );
                break;
            }
        }
    }

    #[test]
    fn file_list_test() {
        let simulation_controller =
            SimulationController::build("src/tests/configurations/topology_1.toml", false);

        let client_id: u8 = 7;
        let server_id = 11;

        let client_command_channel = simulation_controller
            .nodes_channels
            .get(&client_id)
            .unwrap()
            .send_command_channel
            .clone();

        let client_response_channel = simulation_controller
            .nodes_channels
            .get(&client_id)
            .unwrap()
            .receive_response_channel
            .clone();

        thread::sleep(std::time::Duration::from_secs(1));

        let _res = client_command_channel.send(SimControllerCommand::RequestFileList(server_id));

        for response in client_response_channel.iter() {
            if let SimControllerResponseWrapper::Message(SimControllerMessage::FileListResponse(
<<<<<<< HEAD
                node_id,file_ids
=======
                _,
                file_ids,
>>>>>>> 693ba1f6
            )) = response
            {
                assert_eq!(
                    file_ids.clone().sort(),
                    vec![1, 2, 3, 4, 5, 6, 7, 8, 9, 10].sort()
                );
                break;
            }
        }
    }

    #[test]
    fn file_text_test() {
        let simulation_controller =
            SimulationController::build("src/tests/configurations/topology_1.toml", false);

        let client_id: u8 = 7;
        let server_id = 11;

        let client_command_channel = simulation_controller
            .nodes_channels
            .get(&client_id)
            .unwrap()
            .send_command_channel
            .clone();

        let client_response_channel = simulation_controller
            .nodes_channels
            .get(&client_id)
            .unwrap()
            .receive_response_channel
            .clone();

        thread::sleep(std::time::Duration::from_secs(1));

        let _res = client_command_channel.send(SimControllerCommand::RequestTextFile(2, server_id));

        for response in client_response_channel.iter() {
            if let SimControllerResponseWrapper::Message(SimControllerMessage::TextFileResponse(
                _,
                text,
            )) = response
            {
                println!("Il testo ricevuto è =>{}", text);
                let file_content = fs::read_to_string("resources/files/0002.txt")
                    .expect("Failed to read file 0002.txt");
                assert_eq!(text, file_content);
                break;
            }
        }
    }

    #[test]
    fn file_media_test() {
        let simulation_controller =
            SimulationController::build("src/tests/configurations/topology_2.toml", false);
       
        let client_id: u8 = 7;
        let server_id = 10;

        let client_command_channel = simulation_controller
            .nodes_channels
            .get(&client_id)
            .unwrap()
            .send_command_channel
            .clone();

        let client_response_channel = simulation_controller
            .nodes_channels
            .get(&client_id)
            .unwrap()
            .receive_response_channel
            .clone();

        thread::sleep(std::time::Duration::from_secs(1));    

        let _res = client_command_channel.send(SimControllerCommand::RequestMediaFile(2,server_id));

        for response in client_response_channel.iter() {
            if let SimControllerResponseWrapper::Message(SimControllerMessage::MediaFileResponse(
                id,media
            )) = response
            {
                match open("resources/media/0002.jpg"){
                    Ok(image)=>{
                        let mut file_content = Vec::new();
                        image.write_to(&mut Cursor::new(&mut file_content), ImageFormat::Jpeg)
                        .expect("Failed to convert image to buffer");
                        assert_eq!(file_content, media);
                        break;
                    }
                    Err(err)=>{
                        eprintln!("Error reading media {}",err);
                    }
                    
                }   
            }
        }
    }


    #[test]
    fn file_text_media_test() {
        let simulation_controller =
            SimulationController::build("src/tests/configurations/topology_2.toml", false);
       
        let client_id: u8 = 7;
        let server_1_id = 10;
        let server_2_id = 11;

        let client_command_channel = simulation_controller
            .nodes_channels
            .get(&client_id)
            .unwrap()
            .send_command_channel
            .clone();

        let client_response_channel = simulation_controller
            .nodes_channels
            .get(&client_id)
            .unwrap()
            .receive_response_channel
            .clone();

        thread::sleep(std::time::Duration::from_secs(1));    

        let _rus=client_command_channel.send(SimControllerCommand::RequestServerType(server_1_id));
 
        thread::sleep(std::time::Duration::from_secs(1));  
        let _res = client_command_channel.send(SimControllerCommand::RequestTextFile(3,server_2_id));
        
        for response in client_response_channel.iter() {
             
            
            if let SimControllerResponseWrapper::Message(SimControllerMessage::TextWithReferences(
                id,text, media_files
            )) = response
            {   
                let text_content=fs::read_to_string("resources/files/0003.txt").expect("Failed to read file 0003.txt");
                assert_eq!(text,text_content);
                
                match open("resources/media/0004.jpg"){
                    Ok(image)=>{
                        let mut file_content = Vec::new();
                        image.write_to(&mut Cursor::new(&mut file_content), ImageFormat::Jpeg)
                        .expect("Failed to convert image to buffer");
                        assert_eq!(file_content, *media_files.get(&4).unwrap());
                        break;
                    }
                    Err(err)=>{
                        eprintln!("Error reading media {}",err);
                    }
                    
                }

                
                  
            }
        }
    }

    #[test]
    fn drop_client_test() {}

    #[test]
    fn drop_server_test() {
        //set pdr=0.9
        let simulation_controller =
            SimulationController::build("src/tests/configurations/topology_1.toml", false);
       
        let client_id: u8 = 7;
        let server_id = 11;

        let client_command_channel = simulation_controller
            .nodes_channels
            .get(&client_id)
            .unwrap()
            .send_command_channel
            .clone();

        let client_response_channel = simulation_controller
            .nodes_channels
            .get(&client_id)
            .unwrap()
            .receive_response_channel
            .clone();
        
        thread::sleep(std::time::Duration::from_secs(1));    

        let _res = client_command_channel.send(SimControllerCommand::RequestTextFile(2,server_id));

        for response in client_response_channel.iter() {
            if let SimControllerResponseWrapper::Message(SimControllerMessage::TextFileResponse(
                id,text
            )) = response
            {
                println!("Il testo ricevuto è =>{}",text);
                let file_content=fs::read_to_string("resources/files/0002.txt").expect("Failed to read file 0002.txt");;
                assert_eq!(text,file_content);
                break;
            }
        }
    }

    #[test]
    fn error_routing_client_test() {}

    #[test]
    fn error_routing_server_test() {}
}<|MERGE_RESOLUTION|>--- conflicted
+++ resolved
@@ -1,23 +1,19 @@
 mod chat_test {
-<<<<<<< HEAD
     use image::{open, ImageFormat};
     use ::rustafarian_chat_server::chat_server;
     use ::rustafarian_client::client;
     use rustafarian_shared::messages::browser_messages::BrowserResponse;
-=======
-
->>>>>>> 693ba1f6
     use rustafarian_shared::messages::commander_messages::{
         SimControllerCommand, SimControllerMessage,
         SimControllerResponseWrapper,
     };
     use rustafarian_shared::messages::general_messages::ServerType;
-<<<<<<< HEAD
     use std::collections::HashSet;
     use std::io::{Cursor, Read};
-=======
-
->>>>>>> 693ba1f6
+    use std::{fs, thread};
+    use wg_2024::controller::DroneEvent;
+    use wg_2024::packet::PacketType;
+
     use std::{fs, thread};
 
 
@@ -30,13 +26,8 @@
     #[test]
     fn initialization_content_test() {
         let simulation_controller =
-<<<<<<< HEAD
             SimulationController::build("src/tests/configurations/topology_2.toml", false);
        
-=======
-            SimulationController::build("src/tests/configurations/topology_1.toml", false);
-
->>>>>>> 693ba1f6
         let client_id: u8 = 7;
         let server_id_1 = 11;
         let server_id_2 = 10;
@@ -205,12 +196,7 @@
 
         for response in client_response_channel.iter() {
             if let SimControllerResponseWrapper::Message(SimControllerMessage::FileListResponse(
-<<<<<<< HEAD
                 node_id,file_ids
-=======
-                _,
-                file_ids,
->>>>>>> 693ba1f6
             )) = response
             {
                 assert_eq!(
