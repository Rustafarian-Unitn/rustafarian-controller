use std::collections::HashMap;

use ::rustafarian_chat_server::chat_server::ChatServer;
use crossbeam_channel::unbounded;
use rustafarian_client::{chat_client::ChatClient, client::Client};
use rustafarian_drone::RustafarianDrone;
use rustafarian_shared::messages::{
    commander_messages::{SimControllerCommand, SimControllerResponseWrapper},
    general_messages::ServerType,
};
use wg_2024::{
    controller::{DroneCommand, DroneEvent},
    drone::Drone,
    packet::Packet,
};

use crate::simulation_controller::DroneChannels;
use crate::simulation_controller::NodeChannels;
use crate::simulation_controller::SimulationController;
use rustafarian_content_server::content_server::ContentServer;
const DEBUG: bool = true;

pub fn setup() -> (
    (ChatClient, ChatClient),
    ContentServer,
    ChatServer,
    Vec<RustafarianDrone>,
    SimulationController,
) {
    let mut drone_neighbors = HashMap::new();
    let mut drone_2_neighbors = HashMap::new();
    let mut drone_3_neighbors = HashMap::new();
    let mut client_neighbors = HashMap::new();
    let mut client_2_neighbors = HashMap::new();
    let mut content_server_neighbors = HashMap::new();
    let mut chat_server_neighbors = HashMap::new();

    // Drone 1 channels
    let drone_packet_channels = unbounded::<Packet>();
    let drone_event_channels = unbounded::<DroneEvent>();
    let drone_command_channels = unbounded::<DroneCommand>();

    // Drone 2 channels
    let drone_2_packet_channels = unbounded::<Packet>();
    let drone_2_event_channels = unbounded::<DroneEvent>();
    let drone_2_command_channels = unbounded::<DroneCommand>();

    // Drone 3 channels
    let drone_3_packet_channels = unbounded::<Packet>();
    let drone_3_event_channels = unbounded::<DroneEvent>();
    let drone_3_command_channels = unbounded::<DroneCommand>();

    // Client 1 channels
    let client_packet_channels = unbounded::<Packet>();
    let client_command_channels = unbounded::<SimControllerCommand>();
    let client_response_channels = unbounded::<SimControllerResponseWrapper>();

    // Client 2 channels
    let client_2_packet_channels = unbounded::<Packet>();
    let client_2_command_channels = unbounded::<SimControllerCommand>();
    let client_2_response_channels = unbounded::<SimControllerResponseWrapper>();

    // Content Server channels
    let content_server_packet_channels = unbounded::<Packet>();
    let content_server_command_channels = unbounded::<SimControllerCommand>();
    let content_server_response_channels = unbounded::<SimControllerResponseWrapper>();

    // Chat Server channels
    let chat_server_packet_channels = unbounded::<Packet>();
    let chat_server_command_channels = unbounded::<SimControllerCommand>();
    let chat_server_response_channels = unbounded::<SimControllerResponseWrapper>();

    drone_neighbors.insert(1, client_packet_channels.0.clone());
    drone_neighbors.insert(3, content_server_packet_channels.0.clone());
    drone_neighbors.insert(4, chat_server_packet_channels.0.clone());
    drone_neighbors.insert(5, client_2_packet_channels.0.clone());

    drone_2_neighbors.insert(1, client_packet_channels.0.clone());
    drone_2_neighbors.insert(3, content_server_packet_channels.0.clone());
    drone_2_neighbors.insert(4, chat_server_packet_channels.0.clone());
    drone_2_neighbors.insert(5, client_2_packet_channels.0.clone());

    drone_3_neighbors.insert(1, client_packet_channels.0.clone());
    drone_3_neighbors.insert(3, content_server_packet_channels.0.clone());
    drone_3_neighbors.insert(4, chat_server_packet_channels.0.clone());
    drone_3_neighbors.insert(5, client_2_packet_channels.0.clone());

    // Simulation controller
    let client_channels = NodeChannels {
        send_packet_channel: client_packet_channels.0.clone(),
        receive_packet_channel: client_packet_channels.1.clone(),
        send_command_channel: client_command_channels.0.clone(),
        receive_command_channel: client_command_channels.1.clone(),
        receive_response_channel: client_response_channels.1.clone(),
        send_response_channel: client_response_channels.0.clone(),
    };

    let client_2_channels = NodeChannels {
        send_packet_channel: client_2_packet_channels.0.clone(),
        receive_packet_channel: client_2_packet_channels.1.clone(),
        send_command_channel: client_2_command_channels.0.clone(),
        receive_command_channel: client_2_command_channels.1.clone(),
        receive_response_channel: client_2_response_channels.1.clone(),
        send_response_channel: client_2_response_channels.0.clone(),
    };

    let content_server_channels = NodeChannels {
        send_packet_channel: content_server_packet_channels.0.clone(),
        receive_packet_channel: content_server_packet_channels.1.clone(),

        send_command_channel: content_server_command_channels.0.clone(),
        receive_command_channel: content_server_command_channels.1.clone(),
        receive_response_channel: content_server_response_channels.1.clone(),
        send_response_channel: content_server_response_channels.0.clone(),
    };

    let chat_server_channels = NodeChannels {
        send_packet_channel: chat_server_packet_channels.0.clone(),
        receive_packet_channel: chat_server_packet_channels.1.clone(),
        send_command_channel: chat_server_command_channels.0.clone(),
        receive_command_channel: chat_server_command_channels.1.clone(),
        receive_response_channel: chat_server_response_channels.1.clone(),
        send_response_channel: chat_server_response_channels.0.clone(),
    };

    let drone_channels = DroneChannels {
        send_command_channel: drone_command_channels.0.clone(),
        receive_command_channel: drone_command_channels.1.clone(),
        send_packet_channel: drone_packet_channels.0.clone(),
        receive_packet_channel: drone_packet_channels.1.clone(),
        send_event_channel: drone_event_channels.0.clone(),
        receive_event_channel: drone_event_channels.1.clone(),
    };

    let drone_2_channels = DroneChannels {
        send_command_channel: drone_2_command_channels.0.clone(),
        receive_command_channel: drone_2_command_channels.1.clone(),
        send_packet_channel: drone_2_packet_channels.0.clone(),
        receive_packet_channel: drone_2_packet_channels.1.clone(),
        send_event_channel: drone_2_event_channels.0.clone(),
        receive_event_channel: drone_2_event_channels.1.clone(),
    };

    let drone_3_channels = DroneChannels {
        send_command_channel: drone_3_command_channels.0.clone(),
        receive_command_channel: drone_3_command_channels.1.clone(),
        send_packet_channel: drone_3_packet_channels.0.clone(),
        receive_packet_channel: drone_3_packet_channels.1.clone(),
        send_event_channel: drone_3_event_channels.0.clone(),
        receive_event_channel: drone_3_event_channels.1.clone(),
    };

    client_neighbors.insert(2, drone_packet_channels.0.clone());
    client_neighbors.insert(6, drone_2_packet_channels.0.clone());
    client_neighbors.insert(7, drone_3_packet_channels.0.clone());

    client_2_neighbors.insert(2, drone_packet_channels.0.clone());
    client_2_neighbors.insert(6, drone_2_packet_channels.0.clone());
    client_2_neighbors.insert(7, drone_3_packet_channels.0.clone());

    content_server_neighbors.insert(2, drone_packet_channels.0.clone());
    content_server_neighbors.insert(6, drone_2_packet_channels.0.clone());
    content_server_neighbors.insert(7, drone_3_packet_channels.0.clone());

    chat_server_neighbors.insert(2, drone_packet_channels.0.clone());
    chat_server_neighbors.insert(6, drone_2_packet_channels.0.clone());
    chat_server_neighbors.insert(7, drone_3_packet_channels.0.clone());

    let drone = RustafarianDrone::new(
        2,
        drone_event_channels.0,
        drone_command_channels.1,
        drone_packet_channels.1,
        drone_neighbors,
        0.0,
    );

    let drone_2 = RustafarianDrone::new(
        6,
        drone_2_event_channels.0,
        drone_2_command_channels.1,
        drone_2_packet_channels.1,
        drone_2_neighbors,
        0.0,
    );

    let drone_3 = RustafarianDrone::new(
        7,
        drone_3_event_channels.0,
        drone_3_command_channels.1,
        drone_3_packet_channels.1,
        drone_3_neighbors,
        0.0,
    );

    let mut content_server = ContentServer::new(
        3,
        content_server_neighbors,
        content_server_packet_channels.1,
        content_server_command_channels.1,
        content_server_response_channels.0,
        "resources/files",
        "resources/media",
        ServerType::Text,
<<<<<<< HEAD
        true
=======
        DEBUG,
>>>>>>> 693ba1f6
    );

    let mut chat_server = ChatServer::new(
        4,
        chat_server_command_channels.1,
        chat_server_response_channels.0,
        chat_server_packet_channels.1,
        chat_server_neighbors,
        DEBUG,
    );

    let mut client = ChatClient::new(
        1,
        client_neighbors,
        client_packet_channels.1.clone(),
        client_command_channels.1.clone(),
        client_response_channels.0,
<<<<<<< HEAD
        false
=======
        DEBUG
>>>>>>> 693ba1f6
    );

    let mut client_2 = ChatClient::new(
        5,
        client_2_neighbors,
        client_2_packet_channels.1.clone(),
        client_2_command_channels.1.clone(),
        client_2_response_channels.0,
<<<<<<< HEAD
        false
=======
        DEBUG
>>>>>>> 693ba1f6
    );

    client.topology().add_node(1);
    client.topology().add_node(2);
    client.topology().add_node(3);
    client.topology().add_node(4);
    client.topology().add_node(5);
    client.topology().add_node(6);
    client.topology().add_node(7);
    client.topology().add_edge(1, 2);
    client.topology().add_edge(1, 6);
    client.topology().add_edge(1, 7);

    client.topology().add_edge(2, 3);
    client.topology().add_edge(2, 4);
    client.topology().add_edge(2, 5);
    client.topology().add_edge(2, 6);
    client.topology().add_edge(2, 7);

    client_2.topology().add_node(1);
    client_2.topology().add_node(2);
    client_2.topology().add_node(3);
    client_2.topology().add_node(4);
    client_2.topology().add_node(5);
    client_2.topology().add_node(6);
    client_2.topology().add_node(7);
    client_2.topology().add_edge(5, 2);
    client_2.topology().add_edge(2, 3);
    client_2.topology().add_edge(2, 4);
    client_2.topology().add_edge(2, 1);
    client_2.topology().add_edge(2, 6);
    client_2.topology().add_edge(2, 7);

    content_server.topology.add_node(1);
    content_server.topology.add_node(2);
    content_server.topology.add_node(3);
    content_server.topology.add_node(4);
    content_server.topology.add_node(5);
    content_server.topology.add_node(6);
    content_server.topology.add_node(7);
    content_server.topology.add_edge(3, 2);
    content_server.topology.add_edge(2, 1);
    content_server.topology.add_edge(2, 4);
    content_server.topology.add_edge(2, 5);
    content_server.topology.add_edge(2, 6);
    content_server.topology.add_edge(2, 7);

    chat_server.update_topology(
        vec![1, 2, 3, 4, 5, 6, 7],
        vec![(1, 2), (2, 3), (2, 4), (2, 5), (2, 6), (2, 7)],
    );

    let mut drones_channels = HashMap::new();
    drones_channels.insert(2, drone_channels);
    drones_channels.insert(6, drone_2_channels);
    drones_channels.insert(7, drone_3_channels);

    let mut nodes_channels = HashMap::new();
    nodes_channels.insert(1, client_channels);
    nodes_channels.insert(3, content_server_channels);
    nodes_channels.insert(4, chat_server_channels);
    nodes_channels.insert(5, client_2_channels);

    let simulation_controller = SimulationController::new(
        nodes_channels,
        drones_channels,
        Vec::new(),
        client.topology().clone(),
    );

    (
        (client, client_2),
        content_server,
        chat_server,
        vec![drone, drone_2, drone_3],
        simulation_controller,
    )
}<|MERGE_RESOLUTION|>--- conflicted
+++ resolved
@@ -202,11 +202,7 @@
         "resources/files",
         "resources/media",
         ServerType::Text,
-<<<<<<< HEAD
-        true
-=======
         DEBUG,
->>>>>>> 693ba1f6
     );
 
     let mut chat_server = ChatServer::new(
@@ -224,11 +220,7 @@
         client_packet_channels.1.clone(),
         client_command_channels.1.clone(),
         client_response_channels.0,
-<<<<<<< HEAD
-        false
-=======
         DEBUG
->>>>>>> 693ba1f6
     );
 
     let mut client_2 = ChatClient::new(
@@ -237,11 +229,7 @@
         client_2_packet_channels.1.clone(),
         client_2_command_channels.1.clone(),
         client_2_response_channels.0,
-<<<<<<< HEAD
-        false
-=======
         DEBUG
->>>>>>> 693ba1f6
     );
 
     client.topology().add_node(1);
