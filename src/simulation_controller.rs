use crate::config_parser;
use crate::drone_functions::rustafarian_drone;
use crate::runnable::Runnable;
use crossbeam_channel::{unbounded, Receiver, Sender};
use rand::Error;
use rustafarian_chat_server::chat_server::ChatServer;
use rustafarian_client::browser_client::BrowserClient;
use rustafarian_client::chat_client::ChatClient;
use rustafarian_client::client::Client;
use rustafarian_content_server::content_server::ContentServer;
use rustafarian_shared::messages::commander_messages::SimControllerEvent::PacketForwarded;
use rustafarian_shared::messages::commander_messages::{
    SimControllerCommand, SimControllerEvent, SimControllerResponseWrapper,
};
use rustafarian_shared::messages::general_messages::ServerType;
use rustafarian_shared::topology::Topology;
use std::collections::HashMap;
use std::sync::Once;
use std::thread;
use std::thread::JoinHandle;
use wg_2024::config::{Client as ClientConfig, Drone as DroneConfig, Server as ServerConfig};
use wg_2024::controller::{DroneCommand, DroneEvent};
use wg_2024::network::NodeId;
use wg_2024::packet::{Packet, PacketType};

pub const TICKS: u64 = u64::MAX;
pub const FILE_FOLDER: &str = "resources/files";
pub const MEDIA_FOLDER: &str = "resources/media";

static INIT: Once = Once::new();
static mut DEBUG_LEVEL: LogLevel = LogLevel::Info;

///Internal channel management structures to distribute the channels among the instances of the topology
#[derive(Debug)]
pub struct NodeChannels {
    pub send_packet_channel: Sender<Packet>,
    pub receive_packet_channel: Receiver<Packet>,
    pub send_command_channel: Sender<SimControllerCommand>,
    pub receive_command_channel: Receiver<SimControllerCommand>,
    pub receive_response_channel: Receiver<SimControllerResponseWrapper>,
    pub send_response_channel: Sender<SimControllerResponseWrapper>,
}
///Internal channel management structures to distribute the channels among the instances of the topology
#[derive(Debug)]
pub struct DroneChannels {
    pub send_command_channel: Sender<DroneCommand>,
    pub receive_command_channel: Receiver<DroneCommand>,
    pub send_packet_channel: Sender<Packet>,
    pub receive_packet_channel: Receiver<Packet>,
    pub receive_event_channel: Receiver<DroneEvent>,
    pub send_event_channel: Sender<DroneEvent>,
}

/// A factory function that creates drone instances for every drone configuration and drone acquired
type DroneFactory = fn(
    id: NodeId,
    controller_send: Sender<DroneEvent>,
    controller_recv: Receiver<DroneCommand>,
    packet_recv: Receiver<Packet>,
    packet_send: HashMap<NodeId, Sender<Packet>>,
    pdr: f32,
) -> (Box<dyn Runnable>, String);

/// Used in the log method
/// * `Info`: default log level, will always be printed
/// * `Debug`: used only in debug situation, will not print if the debug flag is `false`
/// * `Error`: will print the message to `io::stderr`
#[derive(PartialEq)]
enum LogLevel {
    Info,
    Debug,
    Error,
}

/// A controller that manages the simulation of a network composed of drones, clients, and servers.
///
/// The `SimulationController` is responsible for:
/// - Initializing and managing communication channels between different network components
/// - Setting up the network topology
/// - Handling packet routing between nodes
///
/// # Methods
///
/// - `new`: Creates a new instance with pre-configured channels and topology
/// - `build`: Constructs a controller from a configuration string
/// - `init_drones`: Initializes drone nodes in the network
/// - `init_clients`: Sets up client nodes (chat and browser clients)
/// - `init_servers`: Configures server nodes (chat, media, and text servers)
/// - `handle_controller_shortcut`: Processes direct packet routing between nodes
///
/// # Components
///
/// The controller manages three types of nodes:
/// - Drones: Network routing nodes
/// - Clients: End-user applications (chat and browser clients)
/// - Servers: Service providers (chat, media, and text servers)
///
/// Each node type has its own communication channels and is registered in the network topology.
///
/// # Communication
///
/// The controller uses crossbeam channels for:
/// - Command distribution
/// - Event handling
/// - Packet routing
/// - Response processing
///
/// # Topology
///
/// Maintains a graph-like structure representing network connections between:
/// - Drones to drones
/// - Clients to drones
/// - Servers to drones
#[derive(Debug)]
pub struct SimulationController {
    pub topology: Topology,
    pub nodes_channels: HashMap<NodeId, NodeChannels>,
    pub drone_channels: HashMap<NodeId, DroneChannels>,
    pub handles: Vec<Option<JoinHandle<()>>>,
}

impl SimulationController {
    pub fn new(
        nodes_channels: HashMap<NodeId, NodeChannels>,
        drone_channels: HashMap<NodeId, DroneChannels>,
        handles: Vec<Option<JoinHandle<()>>>,
        topology: Topology,
    ) -> Self {
        SimulationController {
            topology,
            nodes_channels,
            drone_channels,
            handles,
        }
    }

    pub fn initialize(debug_mode: bool) {
        INIT.call_once(|| unsafe {
            DEBUG_LEVEL = if debug_mode {
                LogLevel::Debug
            } else {
                LogLevel::Info
            };
        });
    }

    /// Builds a simulation controller from a configuration string.
    /// # Arguments
    /// * `config` - A string containing the path to the configuration for the simulation
    /// # Returns
    /// A `SimulationController` instance with the network topology and channels set up.
    pub fn build(config: &str, debug_mode: bool) -> Self {
        let config = config_parser::parse_config(config);
        // let clients: Vec<ChatClient> = Vec::new();
        // let server: Vec<Server> = Vec::new();

        log("Building the simulation controller", LogLevel::Info);

        // Create a factory function for the implementations
        let drone_factories: Vec<DroneFactory> = vec![rustafarian_drone];

        let mut drone_factories = drone_factories.into_iter().cycle();

        let mut drone_channels: HashMap<NodeId, DroneChannels> = HashMap::new();
        let mut node_channels: HashMap<NodeId, NodeChannels> = HashMap::new();

        let mut handles = Vec::new();

        let mut topology = Topology::new();

        Self::init_channels(
            &config,
            &mut node_channels,
            &mut drone_channels,
            &mut topology,
        );

        Self::init_drones(
            &mut handles,
            config.drone,
            &mut drone_factories,
            &mut drone_channels,
            &mut node_channels,
            &mut topology,
        );
        Self::init_clients(
            &mut handles,
            config.client,
            &mut node_channels,
            &mut drone_channels,
            &mut topology,
            debug_mode
        );

        Self::init_servers(
            &mut handles,
            config.server,
            &mut node_channels,
            &mut drone_channels,
            &mut topology,
            debug_mode,
        );

        SimulationController::new(node_channels, drone_channels, handles, topology)
    }

    fn init_channels(
        config: &wg_2024::config::Config,
        node_channels: &mut HashMap<NodeId, NodeChannels>,
        drone_channels: &mut HashMap<NodeId, DroneChannels>,
        topology: &mut Topology,
    ) {
        log("Initializing the channels", LogLevel::Info);

        log("Drone channels", LogLevel::Debug);
        for drone_config in config.drone.iter() {
            log(
                format!("Creating drone channels for node {}", drone_config.id).as_str(),
                LogLevel::Debug,
            );

            let (send_command_channel, receive_command_channel) = unbounded::<DroneCommand>();
            let (send_event_channel, receive_event_channel) = unbounded::<DroneEvent>();
            let (send_packet_channel, receive_packet_channel) = unbounded::<Packet>();

            drone_channels.insert(
                drone_config.id,
                DroneChannels {
                    send_command_channel,
                    receive_command_channel,
                    send_packet_channel,
                    receive_packet_channel,
                    receive_event_channel,
                    send_event_channel,
                },
            );

            log("Adding drone to topology", LogLevel::Debug);
            // Build the topology to represent the network in the frontend
            topology.add_node(drone_config.id);

            log("Adding edges to topology", LogLevel::Debug);
            drone_config.connected_node_ids.iter().for_each(|node_id| {
                topology.add_edge(drone_config.id, *node_id);
            });

            log("Setting node type in topology", LogLevel::Debug);
            topology.set_node_type(drone_config.id, "drone".to_string());
        }

        for client_config in config.client.iter() {
            log(
                format!("Creating client channels for node {}", client_config.id).as_str(),
                LogLevel::Debug,
            );
            let (send_command_channel, receive_command_channel) =
                unbounded::<SimControllerCommand>();
            let (send_response_channel, receive_response_channel) =
                unbounded::<SimControllerResponseWrapper>();
            let (send_packet_channel, receive_packet_channel) = unbounded::<Packet>();

            node_channels.insert(
                client_config.id,
                NodeChannels {
                    send_packet_channel,
                    receive_packet_channel,
                    send_command_channel,
                    receive_command_channel,
                    receive_response_channel,
                    send_response_channel,
                },
            );
        }

        for server_config in config.server.iter() {
            log(
                format!("Creating server channels for node {}", server_config.id).as_str(),
                LogLevel::Debug,
            );
            let (send_command_channel, receive_command_channel) =
                unbounded::<SimControllerCommand>();
            let (send_response_channel, receive_response_channel) =
                unbounded::<SimControllerResponseWrapper>();
            let (send_packet_channel, receive_packet_channel) = unbounded::<Packet>();

            node_channels.insert(
                server_config.id,
                NodeChannels {
                    send_packet_channel,
                    receive_packet_channel,
                    send_command_channel,
                    receive_command_channel,
                    receive_response_channel,
                    send_response_channel,
                },
            );
        }
    }

    /// Initializes the drone nodes in the network.
    /// # Arguments
    /// * `handles` - A mutable reference to the vector of thread handles
    /// * `drones_config` - A vector of drone configurations parsed from the configuration file
    /// * `drone_factories` - A mutable reference to the drone factory iterator which returns in a round robin fashion a drone factory for each drone acquired
    /// * `drone_channels` - A mutable reference to the drone channels hashmap for communication
    /// * `topology` - A mutable reference to the network topology. This is used to represent the network in the frontend
    /// # Returns
    /// A vector of thread handles for the drone instances
    fn init_drones(
        handles: &mut Vec<Option<JoinHandle<()>>>,
        drones_config: Vec<DroneConfig>,
        drone_factories: &mut dyn Iterator<Item = DroneFactory>,
        drone_channels: &mut HashMap<NodeId, DroneChannels>,
        node_channels: &mut HashMap<NodeId, NodeChannels>,
        topology: &mut Topology,
    ) {
        log("Initializing drones", LogLevel::Info);
        // For each drone config pick the next factory in a circular fashion to generate a drone instance
        for drone_config in drones_config.iter() {
            log(
                format!("Creating drone {}", drone_config.id).as_str(),
                LogLevel::Debug,
            );
            // Get the next drone in line
            let factory = drone_factories.next().unwrap();

            // Neighbouring drones
            let neighbor_channels: HashMap<NodeId, Sender<Packet>> = drone_channels
                .iter()
                .filter(|(k, _)| drone_config.connected_node_ids.contains(k))
                .map(|(k, v)| (*k, v.send_packet_channel.clone()))
                .chain(
                    node_channels
                        .iter()
                        .filter(|(k, _)| drone_config.connected_node_ids.contains(k))
                        .map(|(k, v)| (*k, v.send_packet_channel.clone())),
                )
                .collect();

            let drone_channels = drone_channels.get(&drone_config.id).unwrap();

            let (mut drone, name) = factory(
                drone_config.id,
                drone_channels.send_event_channel.clone(),
                drone_channels.receive_command_channel.clone(),
                drone_channels.receive_packet_channel.clone(),
                neighbor_channels,
                drone_config.pdr,
            );

            log(
                format!(
                    "Creating drone {} with {} factory",
                    drone_config.id,
                    name.clone()
                )
                .as_str(),
                LogLevel::Debug,
            );

            topology.set_label(drone_config.id, name);

            handles.push(Some(thread::spawn(move || drone.run())));
            log(
                format!("Drone {} started successfully", drone_config.id).as_str(),
                LogLevel::Debug,
            );
        }
    }

    /// Initializes the client nodes in the network.
    /// # Arguments
    /// * `handles` - A mutable reference to the vector of thread handles
    /// * `clients_config` - A vector of client configurations parsed from the configuration file
    /// * `node_channels` - A mutable reference to the node channels hashmap for communication
    /// * `drone_channels` - A mutable reference to the drone channels hashmap for communication
    /// * `topology` - A mutable reference to the network topology. This is used to represent the network in the frontend
    /// # Returns
    /// A vector of thread handles for the client instances
    fn init_clients(
        handles: &mut Vec<Option<JoinHandle<()>>>,
        clients_config: Vec<ClientConfig>,
        node_channels: &mut HashMap<NodeId, NodeChannels>,
        drone_channels: &mut HashMap<NodeId, DroneChannels>,
        topology: &mut Topology,
        debug_mode: bool,
    ) {
        log("Initializing clients", LogLevel::Info);
        for client_config in clients_config {
            log(
                format!("Creating client {}", client_config.id).as_str(),
                LogLevel::Debug,
            );
            // Register assigned neighbouring drones
            let neighbour_drones = drone_channels
                .iter()
                .filter(|(k, _)| client_config.connected_drone_ids.contains(k))
                .map(|(k, v)| (*k, v.send_packet_channel.clone()))
                .collect();

            // Register the client's node in the topology
            topology.add_node(client_config.id);
            if client_config.id % 2 == 0 {
                log(
                    format!("Node {} is a Chat client", client_config.id).as_str(),
                    LogLevel::Debug,
                );
                topology.set_label(client_config.id, "Chat client".to_string());
                topology.set_node_type(client_config.id, "chat_client".to_string());
            } else {
                log(
                    format!("Node {} is a Browser client", client_config.id).as_str(),
                    LogLevel::Debug,
                );
                topology.set_label(client_config.id, "Browser client".to_string());
                topology.set_node_type(client_config.id, "browser_client".to_string());
            }

            client_config
                .connected_drone_ids
                .iter()
                .for_each(|node_id| {
                    topology.add_edge(client_config.id, *node_id);
                });

            let receive_packet_channel = node_channels
                .get(&client_config.id)
                .unwrap()
                .receive_packet_channel
                .clone();
            let receive_command_channel = node_channels
                .get_mut(&client_config.id)
                .unwrap()
                .receive_command_channel
                .clone();
            let send_response_channel = node_channels
                .get(&client_config.id)
                .unwrap()
                .send_response_channel
                .clone();

            log(
                format!("Starting client {}", client_config.id).as_str(),
                LogLevel::Debug,
            );
            // Start off the client
            handles.push(Some(thread::spawn(move || {
                if client_config.id % 2 == 0 {
                    let mut client = ChatClient::new(
                        client_config.id,
                        neighbour_drones,
                        receive_packet_channel,
                        receive_command_channel,
                        send_response_channel,
<<<<<<< HEAD
                        true
=======
                        debug_mode,
>>>>>>> 693ba1f6
                    );
                    client.run(TICKS)
                } else {
                    let mut client = BrowserClient::new(
                        client_config.id,
                        neighbour_drones,
                        receive_packet_channel,
                        receive_command_channel,
                        send_response_channel,
<<<<<<< HEAD
                        true
=======
                        debug_mode,
>>>>>>> 693ba1f6
                    );
                    client.run(TICKS)
                }
            })));
            log(
                format!("Client {} started successfully", client_config.id).as_str(),
                LogLevel::Debug,
            );
        }
    }

    /// Initializes the server nodes in the network.
    /// # Arguments
    /// * `handles` - A mutable reference to the vector of thread handles
    /// * `servers_config` - A vector of server configurations parsed from the configuration file
    /// * `node_channels` - A mutable reference to the node channels hashmap for communication
    /// * `drone_channels` - A mutable reference to the drone channels hashmap for communication
    /// * `topology` - A mutable reference to the network topology. This is used to represent the network in the frontend
    /// # Returns
    /// A vector of thread handles for the server instances
    ///
    fn init_servers(
        handles: &mut Vec<Option<JoinHandle<()>>>,
        servers_config: Vec<ServerConfig>,
        node_channels: &mut HashMap<NodeId, NodeChannels>,
        drone_channels: &mut HashMap<NodeId, DroneChannels>,
        topology: &mut Topology,
        debug_mode: bool,
    ) {
        log("Initializing servers", LogLevel::Info);
        // Generate the file and media folders
        let _ = std::fs::create_dir_all(FILE_FOLDER);
        let _ = std::fs::create_dir_all(MEDIA_FOLDER);

        // For each drone config pick the next factory in a circular fashion to generate a drone instance
        for server_config in servers_config {
            log(
                format!("Creating server {}", server_config.id).as_str(),
                LogLevel::Debug,
            );

            let drones = drone_channels
                .iter()
                .filter(|(k, _)| server_config.connected_drone_ids.contains(k))
                .map(|(k, v)| (*k, v.send_packet_channel.clone()))
                .collect();

            // Register the server's node in the topology
            topology.add_node(server_config.id);
            server_config
                .connected_drone_ids
                .iter()
                .for_each(|node_id| {
                    topology.add_edge(server_config.id, *node_id);
                });

            if server_config.id % 3 == 0 {
                log(
                    format!("Node {} is a Chat server", server_config.id).as_str(),
                    LogLevel::Debug,
                );
                topology.set_label(server_config.id, "Chat server".to_string());
                topology.set_node_type(server_config.id, "Chat".to_string());
            } else if server_config.id % 3 == 1 {
                log(
                    format!("Node {} is a Media server", server_config.id).as_str(),
                    LogLevel::Debug,
                );
                topology.set_label(server_config.id, "Media server".to_string());
                topology.set_node_type(server_config.id, "Media".to_string());
            } else {
                log(
                    format!("Node {} is a Text server", server_config.id).as_str(),
                    LogLevel::Debug,
                );
                topology.set_label(server_config.id, "Text server".to_string());
                topology.set_node_type(server_config.id, "Text".to_string());
            }

            let receive_packet_channel = node_channels
                .get(&server_config.id)
                .unwrap()
                .receive_packet_channel
                .clone();
            let receive_command_channel = node_channels
                .get_mut(&server_config.id)
                .unwrap()
                .receive_command_channel
                .clone();
            let send_response_channel = node_channels
                .get(&server_config.id)
                .unwrap()
                .send_response_channel
                .clone();

            log(
                format!("Starting server {}", server_config.id).as_str(),
                LogLevel::Debug,
            );
            // Start off the server
            handles.push(Some(thread::spawn(move || {
                if server_config.id % 3 == 0 {
                    let mut server = ChatServer::new(
                        server_config.id,
                        receive_command_channel,
                        send_response_channel,
                        receive_packet_channel,
                        drones,
                        debug_mode,
                    );
                    server.run()
                } else if server_config.id % 3 == 1 {
                    let mut server = ContentServer::new(
                        server_config.id,
                        drones,
                        receive_packet_channel,
                        receive_command_channel,
                        send_response_channel,
                        FILE_FOLDER,
                        MEDIA_FOLDER,
                        ServerType::Media,
<<<<<<< HEAD
                        debug_mode
                    );
                    println!(
                        "Server {} of type {:?}is running",
                        server_config.id,
                        ServerType::Media
=======
                        debug_mode,
>>>>>>> 693ba1f6
                    );

                    server.run()
                } else {
                    let mut server = ContentServer::new(
                        server_config.id,
                        drones,
                        receive_packet_channel,
                        receive_command_channel,
                        send_response_channel,
                        FILE_FOLDER,
                        MEDIA_FOLDER,
                        ServerType::Text,
<<<<<<< HEAD
                        debug_mode
                    );
                    println!(
                        "Server {} of type {:?}is running",
                        server_config.id,
                        ServerType::Text
=======
                        debug_mode,
>>>>>>> 693ba1f6
                    );

                    server.run()
                }
            })));

            log(
                format!("Server {} started successfully", server_config.id).as_str(),
                LogLevel::Debug,
            );
        }
    }

    /// Handles direct packet routing between nodes.
    /// # Arguments
    /// * `packet` - A packet to be routed between nodes
    /// # Returns
    /// A `SimControllerEvent` representing the event of the packet being forwarded
    /// # Errors
    /// Returns an error if the packet could not be sent to the destination node
    ///
    pub fn handle_controller_shortcut(&self, packet: Packet) -> Result<SimControllerEvent, Error> {
        let packet_type = packet.pack_type.clone();
        let session_id = packet.session_id;
        let source = packet.routing_header.hops[0];
        let destination = packet.routing_header.hops[packet.routing_header.hops.len() - 1];

        // Send the packet to the destination node and return the event
        if let Some(node_channels) = self.nodes_channels.get(&destination) {
            if node_channels.send_packet_channel.send(packet) == Ok(()) {
                {
                    log(
                        "Packet forwarded successfully to destination",
                        LogLevel::Info,
                    );
                    match packet_type {
                        PacketType::MsgFragment(fragment) => {
                            log("Packet type: MsgFragment", LogLevel::Debug);
                            Ok(PacketForwarded {
                                session_id,
                                packet_type: fragment.to_string(),
                                source,
                                destination,
                            })
                        }
                        PacketType::Ack(ack) => {
                            log("Packet type: Ack", LogLevel::Debug);
                            Ok(PacketForwarded {
                                session_id,
                                packet_type: ack.to_string(),
                                source,
                                destination,
                            })
                        }
                        PacketType::Nack(nack) => {
                            log("Packet type: Nack", LogLevel::Debug);
                            Ok(PacketForwarded {
                                session_id,
                                packet_type: nack.to_string(),
                                source,
                                destination,
                            })
                        }
                        PacketType::FloodRequest(flood_request) => {
                            log("Packet type: FloodRequest", LogLevel::Debug);
                            Ok(PacketForwarded {
                                session_id,
                                packet_type: flood_request.to_string(),
                                source,
                                destination,
                            })
                        }
                        PacketType::FloodResponse(flood_response) => {
                            log("Packet type: FloodResponse", LogLevel::Debug);
                            Ok(PacketForwarded {
                                session_id,
                                packet_type: flood_response.to_string(),
                                source,
                                destination,
                            })
                        }
                    }
                }
            } else {
                log("Failed to send packet", LogLevel::Error);
                Err(Error::new("Failed to send packet"))
            }
        } else {
            log("Destination is not a node", LogLevel::Error);
            Err(Error::new("Destination is not a node"))
        }
    }
}

/// Utility method used to cleanly log information, differentiating on three different levels
///
/// # Args
/// * `log_message: &str` - the message to log
/// * `log_level: LogLevel` - the level of the log:
///     * `Info`: default log level, will always be printed
///     * `Debug`: used only in debug situation, will not print if the debug flag is `false`
///     * `Error`: will print the message to `io::stderr`
fn log(log_message: &str, log_level: LogLevel) {
    match log_level {
        LogLevel::Info => {
            print!("LEVEL: INFO >>> [Controller] - ");
            println!("{}", log_message);
        }
        LogLevel::Debug => unsafe {
            if DEBUG_LEVEL == LogLevel::Debug {
                print!("LEVEL: DEBUG >>> [Controller] - ");
                println!("{}", log_message);
            }
        },
        LogLevel::Error => {
            eprint!("LEVEL: ERROR >>> [Controller] - ");
            eprintln!("{}", log_message);
        }
    }
}

//////////////////////////////////////////////////////////////////////////////////////////////////////////////////
//////////////////////////////////////////////////////////////////////////////////////////////////////////////////
/////////////////////////////////////////////// --TESTS -- ///////////////////////////////////////////////////////
//////////////////////////////////////////////////////////////////////////////////////////////////////////////////
//////////////////////////////////////////////////////////////////////////////////////////////////////////////////

#[cfg(test)]
mod tests {
    use super::*;
    use crate::drone_functions::rustafarian_drone;
    use crate::tests::setup;
    use rustafarian_shared::topology::Topology;
    use std::collections::HashMap;
    use wg_2024::{
        network::SourceRoutingHeader,
        packet::{Fragment, Packet, PacketType},
    };

    #[test]
    fn test_simulation_controller_new() {
        let nodes_channels = HashMap::new();
        let drone_channels = HashMap::new();
        let handles = Vec::new();

        let controller =
            SimulationController::new(nodes_channels, drone_channels, handles, Topology::new());

        assert!(controller.topology.nodes().is_empty());
        assert!(controller.nodes_channels.is_empty());
        assert!(controller.drone_channels.is_empty());
        assert!(controller.handles.is_empty());
    }

    #[test]
    fn test_simulation_controller_build() {
        let config_str = "src/tests/configurations/test_config.toml";

        let controller = SimulationController::build(config_str, false);

        assert_eq!(controller.drone_channels.len(), 1);
        assert_eq!(controller.nodes_channels.len(), 2);
        assert_eq!(controller.handles.len(), 3);
        assert_eq!(controller.topology.nodes().len(), 3);
    }

    #[test]
    fn test_init_drones() {
        let mut handles = Vec::new();
        let drone_factories: Vec<DroneFactory> = vec![rustafarian_drone];
        let mut drone_factories = drone_factories.into_iter().cycle();
        let mut drone_channels = HashMap::new();
        let mut node_channels = HashMap::new();
        let mut topology = Topology::new();
        let config = config_parser::parse_config("src/tests/configurations/test_config.toml");
        SimulationController::init_channels(
            &config,
            &mut node_channels,
            &mut drone_channels,
            &mut topology,
        );

        let drones_config = config.drone;
        SimulationController::init_drones(
            &mut handles,
            drones_config,
            &mut drone_factories,
            &mut drone_channels,
            &mut node_channels,
            &mut topology,
        );

        assert_eq!(drone_channels.len(), 1);

        assert_eq!(handles.len(), 1);
    }

    #[test]
    fn test_init_clients() {
        let mut handles = Vec::new();
        let config = config_parser::parse_config("src/tests/configurations/test_config.toml");
        let mut node_channels = HashMap::new();
        let mut drone_channels = HashMap::new();
        let mut topology = Topology::new();

        SimulationController::init_channels(
            &config,
            &mut node_channels,
            &mut drone_channels,
            &mut topology,
        );

        let clients_config = config.client;
        SimulationController::init_clients(
            &mut handles,
            clients_config,
            &mut node_channels,
            &mut drone_channels,
            &mut topology,
            true
        );

        assert_eq!(node_channels.len(), 2);
        assert_eq!(handles.len(), 1);
    }

    #[test]
    fn test_init_servers() {
        let mut handles = Vec::new();
        let config = config_parser::parse_config("src/tests/configurations/test_config.toml");
        let mut node_channels = HashMap::new();
        let mut drone_channels = HashMap::new();
        let mut topology = Topology::new();

        SimulationController::init_channels(
            &config,
            &mut node_channels,
            &mut drone_channels,
            &mut topology,
        );
        let servers_config = config.server;

        SimulationController::init_servers(
            &mut handles,
            servers_config,
            &mut node_channels,
            &mut drone_channels,
            &mut topology,
            true,
        );

        assert_eq!(node_channels.len(), 2);
        assert_eq!(handles.len(), 1);
    }

    #[test]
    fn test_handle_controller_shortcut_success() {
        let (_, _, _, _, controller) = setup::setup();

        let server_receive_packet_channel = controller
            .nodes_channels
            .get(&3)
            .unwrap()
            .receive_packet_channel
            .clone();

        let packet = Packet {
            pack_type: PacketType::MsgFragment(Fragment {
                fragment_index: 0,
                total_n_fragments: 2,
                length: 3,
                data: [0; 128],
            }),
            session_id: 1,
            routing_header: SourceRoutingHeader {
                hops: vec![1, 2, 3],
                hop_index: 1,
            },
        };

        let result = controller.handle_controller_shortcut(packet);

        let message = server_receive_packet_channel.recv().unwrap();

        assert!(matches!(message.pack_type, PacketType::MsgFragment(_)));
        assert!(result.is_ok());
        assert!(matches!(result.unwrap(), PacketForwarded { .. }));
    }

    #[test]
    fn test_handle_controller_shortcut_failure() {
        let (_, _, _, _, controller) = setup::setup();

        let packet = Packet {
            pack_type: PacketType::MsgFragment(Fragment {
                fragment_index: 0,
                total_n_fragments: 2,
                length: 3,
                data: [0; 128],
            }),
            session_id: 1,
            routing_header: SourceRoutingHeader {
                hops: vec![1, 2, 14],
                hop_index: 1,
            },
        };

        let result = controller.handle_controller_shortcut(packet);

        assert!(result.is_err());
    }

    // test circular drone factory
    #[test]
    fn test_drone_factories_cycle() {
        let drone_factories: Vec<DroneFactory> = vec![rustafarian_drone];
        let mut drone_factories = drone_factories.into_iter().cycle();

        let drone1 = drone_factories.next().unwrap();
        let drone2 = drone_factories.next().unwrap();
        let drone3 = drone_factories.next().unwrap();
        let drone4 = drone_factories.next().unwrap();

        assert_eq!(
            drone1
                as *const fn(
                    NodeId,
                    Sender<DroneEvent>,
                    Receiver<DroneCommand>,
                    Receiver<Packet>,
                    HashMap<NodeId, Sender<Packet>>,
                    f32,
                ) -> (Box<dyn Runnable>, String),
            rustafarian_drone
                as *const fn(
                    NodeId,
                    Sender<DroneEvent>,
                    Receiver<DroneCommand>,
                    Receiver<Packet>,
                    HashMap<NodeId, Sender<Packet>>,
                    f32,
                ) -> (Box<dyn Runnable>, String)
        );
        assert_eq!(
            drone2
                as *const fn(
                    NodeId,
                    Sender<DroneEvent>,
                    Receiver<DroneCommand>,
                    Receiver<Packet>,
                    HashMap<NodeId, Sender<Packet>>,
                    f32,
                ) -> (Box<dyn Runnable>, String),
            rustafarian_drone
                as *const fn(
                    NodeId,
                    Sender<DroneEvent>,
                    Receiver<DroneCommand>,
                    Receiver<Packet>,
                    HashMap<NodeId, Sender<Packet>>,
                    f32,
                ) -> (Box<dyn Runnable>, String)
        );
        assert_eq!(
            drone3
                as *const fn(
                    NodeId,
                    Sender<DroneEvent>,
                    Receiver<DroneCommand>,
                    Receiver<Packet>,
                    HashMap<NodeId, Sender<Packet>>,
                    f32,
                ) -> (Box<dyn Runnable>, String),
            rustafarian_drone
                as *const fn(
                    NodeId,
                    Sender<DroneEvent>,
                    Receiver<DroneCommand>,
                    Receiver<Packet>,
                    HashMap<NodeId, Sender<Packet>>,
                    f32,
                ) -> (Box<dyn Runnable>, String)
        );
        assert_eq!(
            drone4
                as *const fn(
                    NodeId,
                    Sender<DroneEvent>,
                    Receiver<DroneCommand>,
                    Receiver<Packet>,
                    HashMap<NodeId, Sender<Packet>>,
                    f32,
                ) -> (Box<dyn Runnable>, String),
            rustafarian_drone
                as *const fn(
                    NodeId,
                    Sender<DroneEvent>,
                    Receiver<DroneCommand>,
                    Receiver<Packet>,
                    HashMap<NodeId, Sender<Packet>>,
                    f32,
                ) -> (Box<dyn Runnable>, String)
        );
    }
}<|MERGE_RESOLUTION|>--- conflicted
+++ resolved
@@ -452,11 +452,7 @@
                         receive_packet_channel,
                         receive_command_channel,
                         send_response_channel,
-<<<<<<< HEAD
                         true
-=======
-                        debug_mode,
->>>>>>> 693ba1f6
                     );
                     client.run(TICKS)
                 } else {
@@ -466,11 +462,7 @@
                         receive_packet_channel,
                         receive_command_channel,
                         send_response_channel,
-<<<<<<< HEAD
                         true
-=======
-                        debug_mode,
->>>>>>> 693ba1f6
                     );
                     client.run(TICKS)
                 }
@@ -592,16 +584,12 @@
                         FILE_FOLDER,
                         MEDIA_FOLDER,
                         ServerType::Media,
-<<<<<<< HEAD
                         debug_mode
                     );
                     println!(
                         "Server {} of type {:?}is running",
                         server_config.id,
                         ServerType::Media
-=======
-                        debug_mode,
->>>>>>> 693ba1f6
                     );
 
                     server.run()
@@ -615,16 +603,12 @@
                         FILE_FOLDER,
                         MEDIA_FOLDER,
                         ServerType::Text,
-<<<<<<< HEAD
                         debug_mode
                     );
                     println!(
                         "Server {} of type {:?}is running",
                         server_config.id,
                         ServerType::Text
-=======
-                        debug_mode,
->>>>>>> 693ba1f6
                     );
 
                     server.run()
