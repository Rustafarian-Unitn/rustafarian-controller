use crate::config_parser;
use crate::drone_functions::rustafarian_drone;
use crate::runnable::Runnable;
use crossbeam_channel::{unbounded, Receiver, Sender};
use rand::Error;
use rustafarian_client::browser_client::BrowserClient;
use rustafarian_client::chat_client::ChatClient;
use rustafarian_client::client::Client;
use rustafarian_content_server::content_server::ContentServer as Server;
use rustafarian_shared::messages::commander_messages::SimControllerEvent::PacketForwarded;
use rustafarian_shared::messages::commander_messages::{
    SimControllerCommand, SimControllerEvent, SimControllerResponseWrapper,
};
use rustafarian_shared::messages::general_messages::ServerType;
use rustafarian_shared::topology::Topology;
use std::collections::HashMap;
use std::thread;
use std::thread::JoinHandle;
use wg_2024::config::{Client as ClientConfig, Drone as DroneConfig, Server as ServerConfig};
use wg_2024::controller::{DroneCommand, DroneEvent};
use wg_2024::network::NodeId;
use wg_2024::packet::{Packet, PacketType};

pub const TICKS: u64 = 100;
pub const FILE_FOLDER: &str = "files";
pub const MEDIA_FOLDER: &str = "media";
#[derive(Debug)]
pub struct NodeChannels {
    pub send_packet_channel: Sender<Packet>,
    pub receive_packet_channel: Receiver<Packet>,
    pub send_command_channel: Sender<SimControllerCommand>,
    pub receive_response_channel: Receiver<SimControllerResponseWrapper>,
    pub send_response_channel: Sender<SimControllerResponseWrapper>,
}
#[derive(Debug)]
pub struct DroneChannels {
    pub send_command_channel: Sender<DroneCommand>,
    pub receive_command_channel: Receiver<DroneCommand>,
    pub send_packet_channel: Sender<Packet>,
    pub receive_packet_channel: Receiver<Packet>,
    pub receive_event_channel: Receiver<DroneEvent>,
    pub send_event_channel: Sender<DroneEvent>,
}

type DroneFactory = fn(
    id: NodeId,
    controller_send: Sender<DroneEvent>,
    controller_recv: Receiver<DroneCommand>,
    packet_recv: Receiver<Packet>,
    packet_send: HashMap<NodeId, Sender<Packet>>,
    pdr: f32,
) -> (Box<dyn Runnable>, String);

#[derive(Debug)]
pub struct SimulationController {
    pub topology: Topology,
    pub nodes_channels: HashMap<NodeId, NodeChannels>,
    pub drone_channels: HashMap<NodeId, DroneChannels>,
    pub handles: Vec<JoinHandle<()>>,
}

impl SimulationController {
    pub fn new(
        nodes_channels: HashMap<NodeId, NodeChannels>,
        drone_channels: HashMap<NodeId, DroneChannels>,
        handles: Vec<JoinHandle<()>>,
        topology: Topology,
    ) -> Self {
        SimulationController {
            topology,
            nodes_channels,
            drone_channels,
            handles,
        }
    }

    pub fn build(config: &str) -> Self {
        let config = config_parser::parse_config(config);
        // let clients: Vec<ChatClient> = Vec::new();
        // let server: Vec<Server> = Vec::new();

        // Create a factory function for the implementations
        let drone_factories: Vec<DroneFactory> = vec![rustafarian_drone];

        let mut drone_factories = drone_factories.into_iter().cycle();

        let mut drone_channels: HashMap<NodeId, DroneChannels> = HashMap::new();
        let mut node_channels: HashMap<NodeId, NodeChannels> = HashMap::new();

        let mut handles = Vec::new();

        let mut topology = Topology::new();

        Self::init_drones(
            &mut handles,
            config.drone,
            &mut drone_factories,
            &mut drone_channels,
            &mut topology,
        );
        Self::init_clients(
            &mut handles,
            config.client,
            &mut node_channels,
            &mut drone_channels,
            &mut topology,
        );

        Self::init_servers(
            &mut handles,
            config.server,
            &mut node_channels,
            &mut drone_channels,
            &mut topology,
        );

        SimulationController::new(node_channels, drone_channels, handles, topology)
    }

    fn init_drones(
        handles: &mut Vec<JoinHandle<()>>,
        drones_config: Vec<DroneConfig>,
        drone_factories: &mut dyn Iterator<Item = DroneFactory>,
        drone_channels: &mut HashMap<NodeId, DroneChannels>,
        topology: &mut Topology,
    ) {
        for drone_config in drones_config.iter() {
            // Generate the channels for drone communication with sc
            let (send_command_channel, receive_command_channel) = unbounded::<DroneCommand>();
            let (send_event_channel, receive_event_channel) = unbounded::<DroneEvent>();

            // Generate the channels for inter-drone communication
            let (send_packet_channel, receive_packet_channel) = unbounded::<Packet>();

            // Save the drone's channel counterparts for later use
            drone_channels.insert(
                drone_config.id,
                DroneChannels {
                    send_command_channel,
                    receive_command_channel,
                    send_packet_channel,
                    receive_packet_channel,
                    receive_event_channel,
                    send_event_channel,
                },
            );

            topology.add_node(drone_config.id);
            drone_config.connected_node_ids.iter().for_each(|node_id| {
                topology.add_edge(drone_config.id, *node_id);
            });

            topology.set_node_type(drone_config.id, "drone".to_string());
        }

        // For each drone config pick the next factory in a circular fashion to generate a drone instance
        for drone_config in drones_config.iter() {
            // Get the next drone in line
            let factory = drone_factories.next().unwrap();

            // Neighbouring nodes
            let neighbor_channels: HashMap<NodeId, Sender<Packet>> = drone_channels
                .iter()
                .filter(|(k, _)| drone_config.connected_node_ids.contains(k))
                .map(|(k, v)| (*k, v.send_packet_channel.clone()))
                .collect();

            let drone_channels = drone_channels.get(&drone_config.id).unwrap();

            let (mut drone, name) = factory(
                drone_config.id,
                drone_channels.send_event_channel.clone(),
                drone_channels.receive_command_channel.clone(),
                drone_channels.receive_packet_channel.clone(),
                neighbor_channels,
                drone_config.pdr,
            );
            topology.set_label(drone_config.id, name);

            handles.push(thread::spawn(move || drone.run()));
        }
    }

    fn init_clients(
        handles: &mut Vec<JoinHandle<()>>,
        clients_config: Vec<ClientConfig>,
        node_channels: &mut HashMap<NodeId, NodeChannels>,
        drone_channels: &mut HashMap<NodeId, DroneChannels>,
        topology: &mut Topology,
    ) {
        let mut counter = 0;
        for client_config in clients_config {
            counter += 1;

            // Simulation controller keeps send command channel, client keeps receive command channel
            let (send_command_channel, receive_command_channel) =
                unbounded::<SimControllerCommand>();

            // Simulation controller keeps receive Response channel, client keeps send Response channel
            let (send_response_channel, receive_response_channel) =
                unbounded::<SimControllerResponseWrapper>();

            // Generate the channels for inter-drone communication
            let (send_packet_channel, receive_packet_channel) = unbounded::<Packet>();

            // Save the client's channel counterparts for later use
            node_channels.insert(
                client_config.id,
                NodeChannels {
                    send_packet_channel,                                    // network comm.
                    receive_packet_channel: receive_packet_channel.clone(), // network comm.
                    send_command_channel,     // sc sends commands to client
                    receive_response_channel, // sc receives responses the client got from the servers
                    send_response_channel: send_response_channel.clone(), // sc sends responses to the client
                },
            );

            // Register assigned neighbouring drones
            let neighbour_drones = drone_channels
                .iter()
                .filter(|(k, _)| client_config.connected_drone_ids.contains(k))
                .map(|(k, v)| (*k, v.send_packet_channel.clone()))
                .collect();

            // Register the client's node in the topology
            topology.add_node(client_config.id);
            if counter % 2 == 0 {
                topology.set_label(client_config.id, "Chat client".to_string());
                topology.set_node_type(client_config.id, "chat_client".to_string());
            } else {
                topology.set_label(client_config.id, "Browser client".to_string());
                topology.set_node_type(client_config.id, "browser_client".to_string());
            }

            client_config
                .connected_drone_ids
                .iter()
                .for_each(|node_id| {
                    topology.add_edge(client_config.id, *node_id);
                });

            // Start off the client
            handles.push(thread::spawn(move || {
                if counter % 2 == 0 {
                    let mut client = ChatClient::new(
                        client_config.id,
                        neighbour_drones,
                        receive_packet_channel,
                        receive_command_channel,
                        send_response_channel,
                    );
                    client.run(TICKS)
                } else {
                    let mut client = BrowserClient::new(
                        client_config.id,
                        neighbour_drones,
                        receive_packet_channel,
                        receive_command_channel,
                        send_response_channel,
                    );
                    client.run(TICKS)
                }
            }));
        }
    }

    fn init_servers(
        handles: &mut Vec<JoinHandle<()>>,
        servers_config: Vec<ServerConfig>,
        node_channels: &mut HashMap<NodeId, NodeChannels>,
        drone_channels: &mut HashMap<NodeId, DroneChannels>,
        topology: &mut Topology,
    ) {
        let mut counter = 0;
        // For each drone config pick the next factory in a circular fashion to generate a drone instance
        for server_config in servers_config {
            counter += 1;
            let (send_command_channel, receive_command_channel) =
                unbounded::<SimControllerCommand>();

            let (send_response_channel, receive_response_channel) =
                unbounded::<SimControllerResponseWrapper>();

            // Generate the channels for inter-drone communication
            let (send_packet_channel, receive_packet_channel) = unbounded::<Packet>();

            // Save the server's channel counterparts for later use
            node_channels.insert(
                server_config.id,
                NodeChannels {
                    send_packet_channel,
                    receive_packet_channel: receive_packet_channel.clone(),
                    send_command_channel,
                    receive_response_channel,
                    send_response_channel: send_response_channel.clone(),
                },
            );

            let drones = drone_channels
                .iter()
                .filter(|(k, _)| server_config.connected_drone_ids.contains(k))
                .map(|(k, v)| (*k, v.send_packet_channel.clone()))
                .collect();

            // Register the server's node in the topology
            topology.add_node(server_config.id);
            server_config
                .connected_drone_ids
                .iter()
                .for_each(|node_id| {
                    topology.add_edge(server_config.id, *node_id);
                });

            if counter % 3 == 0 {
                topology.set_label(server_config.id, "Chat server".to_string());
                topology.set_node_type(server_config.id, "chat_server".to_string());
            } else if counter % 3 == 1 {
                topology.set_label(server_config.id, "Media server".to_string());
                topology.set_node_type(server_config.id, "media_server".to_string());
            } else {
                topology.set_label(server_config.id, "Text server".to_string());
                topology.set_node_type(server_config.id, "text_server".to_string());
            }

            // Start off the server
            handles.push(thread::spawn(move || {
                if counter % 3 == 0 {
                    let mut server = Server::new(
                        server_config.id,
                        drones,
                        receive_packet_channel,
                        receive_command_channel,
                        send_response_channel,
                        FILE_FOLDER,
                        MEDIA_FOLDER,
<<<<<<< HEAD
                        ServerType::Media,
=======
                        ServerType::Chat,
>>>>>>> 1870115d
                    );
                    server.run()
                } else if counter % 3 == 1 {
                    let mut server = Server::new(
                        server_config.id,
                        drones,
                        receive_packet_channel,
                        receive_command_channel,
                        send_response_channel,
                        FILE_FOLDER,
                        MEDIA_FOLDER,
<<<<<<< HEAD
                        ServerType::Text,
=======
                        ServerType::Media,
>>>>>>> 1870115d
                    );
                    server.run()
                } else {
                    let mut server = Server::new(
                        server_config.id,
                        drones,
                        receive_packet_channel,
                        receive_command_channel,
                        send_response_channel,
                        FILE_FOLDER,
                        MEDIA_FOLDER,
<<<<<<< HEAD
                        ServerType::Chat,
=======
                        ServerType::Text,
>>>>>>> 1870115d
                    );
                    server.run()
                }
            }));
        }
    }

    pub fn handle_controller_shortcut(&self, packet: Packet) -> Result<SimControllerEvent, Error> {
        let packet_type = packet.pack_type.clone();
        let session_id = packet.session_id;
        let source = packet.routing_header.hops[0];
        let destination = packet.routing_header.hops[packet.routing_header.hops.len() - 1];

        // Send the packet to the destination node and return the event
        if let Some(node_channels) = self.nodes_channels.get(&destination) {
            if node_channels.send_packet_channel.send(packet) == Ok(()) {
                {
                    match packet_type {
                        PacketType::MsgFragment(fragment) => Ok(PacketForwarded {
                            session_id,
                            packet_type: fragment.to_string(),
                            source,
                            destination,
                        }),
                        PacketType::Ack(ack) => Ok(PacketForwarded {
                            session_id,
                            packet_type: ack.to_string(),
                            source,
                            destination,
                        }),
                        PacketType::Nack(nack) => Ok(PacketForwarded {
                            session_id,
                            packet_type: nack.to_string(),
                            source,
                            destination,
                        }),
                        PacketType::FloodRequest(flood_request) => Ok(PacketForwarded {
                            session_id,
                            packet_type: flood_request.to_string(),
                            source,
                            destination,
                        }),
                        PacketType::FloodResponse(flood_response) => Ok(PacketForwarded {
                            session_id,
                            packet_type: flood_response.to_string(),
                            source,
                            destination,
                        }),
                    }
                }
            } else {
                Err(Error::new("Failed to send packet"))
            }
        } else {
            Err(Error::new("Failed to send packet"))
        }
    }
}

//////////////////////////////////////////////////////////////////////////////////////////////////////////////////
//////////////////////////////////////////////////////////////////////////////////////////////////////////////////
/////////////////////////////////////////////// --TESTS -- ///////////////////////////////////////////////////////
//////////////////////////////////////////////////////////////////////////////////////////////////////////////////
//////////////////////////////////////////////////////////////////////////////////////////////////////////////////

#[cfg(test)]
mod tests {
    use super::*;
    use crate::drone_functions::rustafarian_drone;
    use crate::tests::setup;
    use rustafarian_shared::topology::Topology;
    use std::collections::HashMap;
    use wg_2024::{
        network::SourceRoutingHeader,
        packet::{Fragment, Packet, PacketType},
    };

    #[test]
    fn test_simulation_controller_new() {
        let nodes_channels = HashMap::new();
        let drone_channels = HashMap::new();
        let handles = Vec::new();

        let controller =
            SimulationController::new(nodes_channels, drone_channels, handles, Topology::new());

        assert!(controller.topology.nodes().len() == 0);
        assert!(controller.nodes_channels.is_empty());
        assert!(controller.drone_channels.is_empty());
        assert!(controller.handles.is_empty());
    }

    #[test]
    fn test_simulation_controller_build() {
        let config_str = "src/tests/configurations/test_config.toml";

        let controller = SimulationController::build(config_str);

        assert_eq!(controller.drone_channels.len(), 1);
        assert_eq!(controller.nodes_channels.len(), 2);
        assert_eq!(controller.handles.len(), 3);
        assert_eq!(controller.topology.nodes().len(), 3);
    }

    #[test]
    fn test_init_drones() {
        let mut handles = Vec::new();
        let drones_config = vec![DroneConfig {
            id: 1,
            pdr: 0.9,
            connected_node_ids: vec![2],
        }];
        let drone_factories: Vec<DroneFactory> = vec![rustafarian_drone];
        let mut drone_factories = drone_factories.into_iter().cycle();
        let mut drone_channels = HashMap::new();
        let mut topology = Topology::new();
        SimulationController::init_drones(
            &mut handles,
            drones_config,
            &mut drone_factories,
            &mut drone_channels,
            &mut topology,
        );

        assert_eq!(drone_channels.len(), 1);
        assert_eq!(handles.len(), 1);
    }

    #[test]
    fn test_init_clients() {
        let mut handles = Vec::new();
        let clients_config = vec![ClientConfig {
            id: 2,
            connected_drone_ids: vec![1],
        }];
        let mut node_channels = HashMap::new();
        let mut drone_channels = HashMap::new();
        let mut topology = Topology::new();
        SimulationController::init_clients(
            &mut handles,
            clients_config,
            &mut node_channels,
            &mut drone_channels,
            &mut topology,
        );

        assert_eq!(node_channels.len(), 1);
        assert_eq!(handles.len(), 1);
    }

    #[test]
    fn test_init_servers() {
        let mut handles = Vec::new();
        let servers_config = vec![ServerConfig {
            id: 3,
            connected_drone_ids: vec![1],
        }];
        let mut node_channels = HashMap::new();
        let mut drone_channels = HashMap::new();
        let mut topology = Topology::new();
        SimulationController::init_servers(
            &mut handles,
            servers_config,
            &mut node_channels,
            &mut drone_channels,
            &mut topology,
        );

        assert_eq!(node_channels.len(), 1);
        assert_eq!(handles.len(), 1);
    }

    #[test]
    fn test_handle_controller_shortcut_success() {
        let (_, _, _, _, controller) = setup::setup();

        let server_receive_packet_channel = controller
            .nodes_channels
            .get(&3)
            .unwrap()
            .receive_packet_channel
            .clone();

        let packet = Packet {
            pack_type: PacketType::MsgFragment(Fragment {
                fragment_index: 0,
                total_n_fragments: 2,
                length: 3,
                data: [0; 128],
            }),
            session_id: 1,
            routing_header: SourceRoutingHeader {
                hops: vec![1, 2, 3],
                hop_index: 1,
            },
        };

        let result = controller.handle_controller_shortcut(packet);

        let message = server_receive_packet_channel.recv().unwrap();

        assert!(matches!(message.pack_type, PacketType::MsgFragment(_)));
        assert!(result.is_ok());
        assert!(matches!(result.unwrap(), PacketForwarded { .. }));
    }

    #[test]
    fn test_handle_controller_shortcut_failure() {
        let (_, _, _, _, controller) = setup::setup();

        let packet = Packet {
            pack_type: PacketType::MsgFragment(Fragment {
                fragment_index: 0,
                total_n_fragments: 2,
                length: 3,
                data: [0; 128],
            }),
            session_id: 1,
            routing_header: SourceRoutingHeader {
                hops: vec![1, 2, 4],
                hop_index: 1,
            },
        };

        let result = controller.handle_controller_shortcut(packet);

        assert!(result.is_err());
    }
}<|MERGE_RESOLUTION|>--- conflicted
+++ resolved
@@ -333,11 +333,7 @@
                         send_response_channel,
                         FILE_FOLDER,
                         MEDIA_FOLDER,
-<<<<<<< HEAD
-                        ServerType::Media,
-=======
                         ServerType::Chat,
->>>>>>> 1870115d
                     );
                     server.run()
                 } else if counter % 3 == 1 {
@@ -349,11 +345,7 @@
                         send_response_channel,
                         FILE_FOLDER,
                         MEDIA_FOLDER,
-<<<<<<< HEAD
-                        ServerType::Text,
-=======
                         ServerType::Media,
->>>>>>> 1870115d
                     );
                     server.run()
                 } else {
@@ -365,11 +357,7 @@
                         send_response_channel,
                         FILE_FOLDER,
                         MEDIA_FOLDER,
-<<<<<<< HEAD
-                        ServerType::Chat,
-=======
                         ServerType::Text,
->>>>>>> 1870115d
                     );
                     server.run()
                 }
