mod config_parser;
mod drone_functions;
mod runnable;
pub mod simulation_controller;

#[cfg(test)]
mod tests {
    pub mod chat_test;
    pub mod client_chat_server_interaction;
    pub mod client_content_server_interaction;
    pub mod content_test;
    pub mod drone_communication;
    pub mod setup;
    pub mod topology;
<<<<<<< HEAD
    pub mod drone_interaction;
=======
>>>>>>> 108e24d5
}<|MERGE_RESOLUTION|>--- conflicted
+++ resolved
@@ -12,8 +12,5 @@
     pub mod drone_communication;
     pub mod setup;
     pub mod topology;
-<<<<<<< HEAD
     pub mod drone_interaction;
-=======
->>>>>>> 108e24d5
 }