[package]
name = "rustafarian-controller"
version = "0.1.0"
edition = "2021"

[dependencies]
wg_2024 = { git = "https://github.com/WGL-2024/WGL_repo_2024.git", features = ["serialize"] }
rustafarian-drone = { git = "https://github.com/Rustafarian-Unitn/rustafarian-drone.git" }
rustafarian-shared = { git = "https://github.com/Rustafarian-Unitn/rustafarian-shared.git" }
rustafarian-client = { git = "https://github.com/Rustafarian-Unitn/rustafarian-client"}
rustafarian-content-server = { git = "https://github.com/Rustafarian-Unitn/rustafarian-content_server.git"}
rustafarian-chat-server = { git = "https://github.com/Rustafarian-Unitn/rustafarian-chat-server.git"}
crossbeam = "0.8"
toml = "0.8"
crossbeam-channel = "0.5"
rand = "0.8"
serde_json = "1.0"
<<<<<<< HEAD
image = "0.24"
=======
### Drones
rusteze_drone = { git = "https://github.com/Rusteze-AP/drone.git", branch = "main" }
ap2024_unitn_cppenjoyers_drone = { git = "https://github.com/Cpp-enjoyers/drone.git" }
d-r-o-n-e_drone = { git = "https://github.com/AP-2024-25-D-R-O-N-E/drone.git" }
rust_do_it = { git = "https://github.com/RustDoIt/Drone.git" }
drone = { git = "https://github.com/Rustbusters/drone.git" }
rusty_drones = { git = "https://github.com/rusty-drone-2024/rusty-drone.git" }
dr_ones = { git = "https://github.com/Dr-Ones/drone" }
rustastic-drone = { git = "https://github.com/Rustastic/RustasticDrone.git" }
lockheedrustin-drone = { git = "https://github.com/Lockheed-Rustin/drone.git" }
getdroned = { git = "https://github.com/GetDroned/Drone.git", features = ["log"] }
>>>>>>> e0d333d0
<|MERGE_RESOLUTION|>--- conflicted
+++ resolved
@@ -15,9 +15,7 @@
 crossbeam-channel = "0.5"
 rand = "0.8"
 serde_json = "1.0"
-<<<<<<< HEAD
 image = "0.24"
-=======
 ### Drones
 rusteze_drone = { git = "https://github.com/Rusteze-AP/drone.git", branch = "main" }
 ap2024_unitn_cppenjoyers_drone = { git = "https://github.com/Cpp-enjoyers/drone.git" }
@@ -28,5 +26,4 @@
 dr_ones = { git = "https://github.com/Dr-Ones/drone" }
 rustastic-drone = { git = "https://github.com/Rustastic/RustasticDrone.git" }
 lockheedrustin-drone = { git = "https://github.com/Lockheed-Rustin/drone.git" }
-getdroned = { git = "https://github.com/GetDroned/Drone.git", features = ["log"] }
->>>>>>> e0d333d0
+getdroned = { git = "https://github.com/GetDroned/Drone.git", features = ["log"] }